--- conflicted
+++ resolved
@@ -38,11 +38,7 @@
             -v "$GITHUB_WORKSPACE":/code \
             -v ~/.cargo/registry:/usr/local/cargo/registry \
             -v ~/.cargo/git:/usr/local/cargo/git \
-<<<<<<< HEAD
             cosmwasm/workspace-optimizer:0.15.1
-=======
-            cosmwasm/rust-optimizer:0.15.1
->>>>>>> 16c093e1
 
       - name: Save artifacts cache
         uses: actions/cache/save@v3
