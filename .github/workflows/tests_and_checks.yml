--- conflicted
+++ resolved
@@ -20,21 +20,9 @@
         with:
           access_token: ${{ github.token }}
 
-<<<<<<< HEAD
       - name: Checkout sources
         uses: actions/checkout@v2
       - uses: actions/cache@v2
-=======
-      - uses: webfactory/ssh-agent@v0.7.0
-        with:
-          ssh-private-key: |
-            ${{ secrets.CORE_PRIVATE_KEY }}
-
-      - uses: actions/checkout@v3
-
-      - uses: actions/cache@v3
-        if: always()
->>>>>>> e1c44757
         with:
           path: |
             ~/.cargo/bin
@@ -44,14 +32,6 @@
             ~/.cargo/registry/index
             target
           key: ${{ runner.os }}-cargo-${{ hashFiles('**/Cargo.lock') }}
-<<<<<<< HEAD
-=======
-          restore-keys: |
-            ${{ runner.os }}-cargo-
-
-      - run: |
-          git config url."ssh://git@github.com/astroport-fi/hidden_astroport_core.git".insteadOf "https://github.com/astroport-fi/hidden_astroport_core"
->>>>>>> e1c44757
 
       - name: Install stable toolchain
         uses: actions-rs/toolchain@v1
