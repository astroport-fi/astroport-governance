--- conflicted
+++ resolved
@@ -1572,11 +1572,7 @@
 }
 
 #[test]
-<<<<<<< HEAD
 fn test_updates_schedules() {
-=======
-fn test_increase_cliffs() {
->>>>>>> 7eb4c43b
     let mut app = mock_app();
     let (unlock_instance, astro_instance, _) = init_contracts(&mut app);
 
@@ -1706,7 +1702,6 @@
         .execute_contract(
             Addr::unchecked("not_owner".clone()),
             unlock_instance.clone(),
-<<<<<<< HEAD
             &ExecuteMsg::UpdateUnlockSchedules {
                 new_unlock_schedules: vec![(
                     "team_1".to_string(),
@@ -1716,13 +1711,6 @@
                         duration: 123u64,
                     },
                 )],
-=======
-            &ExecuteMsg::IncreaseCliff {
-                new_cliffs: vec![
-                    ("team_1".to_string(), 123u64),
-                    ("advisor_1".to_string(), 123u64),
-                ],
->>>>>>> 7eb4c43b
             },
             &[],
         )
@@ -1736,7 +1724,6 @@
         .execute_contract(
             Addr::unchecked(OWNER.clone()),
             unlock_instance.clone(),
-<<<<<<< HEAD
             &ExecuteMsg::UpdateUnlockSchedules {
                 new_unlock_schedules: vec![
                     (
@@ -1755,30 +1742,19 @@
                             duration: 123u64,
                         },
                     ),
-=======
-            &ExecuteMsg::IncreaseCliff {
-                new_cliffs: vec![
-                    ("team_1".to_string(), 123u64),
-                    ("advisor_1".to_string(), 123u64),
->>>>>>> 7eb4c43b
                 ],
             },
             &[],
         )
         .unwrap_err();
     assert_eq!(
-<<<<<<< HEAD
-        "Generic error: A new cliff value should be higher than an old cliff value: 123 > 7776000. Account error: team_1",
-=======
-        "Generic error: The new unlock cliff should be later than the old one: 123 > 7776000. Account: team_1",
->>>>>>> 7eb4c43b
+        "Generic error: The new cliff value should be greater than or equal to the old one: 123 >= 7776000. Account error: team_1",
         err.root_cause().to_string()
     );
 
     app.execute_contract(
         Addr::unchecked(OWNER.clone()),
         unlock_instance.clone(),
-<<<<<<< HEAD
         &ExecuteMsg::UpdateUnlockSchedules {
             new_unlock_schedules: vec![
                 (
@@ -1797,12 +1773,6 @@
                         duration: 31536001u64,
                     },
                 ),
-=======
-        &ExecuteMsg::IncreaseCliff {
-            new_cliffs: vec![
-                ("team_1".to_string(), 8776000u64),
-                ("advisor_1".to_string(), 8776000u64),
->>>>>>> 7eb4c43b
             ],
         },
         &[],
@@ -1817,15 +1787,9 @@
         Uint128::from(5_000_000_000000u64),
         Uint128::from(0u64),
         Schedule {
-<<<<<<< HEAD
             start_time: 1642402284u64,
             cliff: 8776000u64,
             duration: 31536001u64,
-=======
-            start_time: 1642402274u64,
-            cliff: 8776000u64,
-            duration: 31536000u64,
->>>>>>> 7eb4c43b
         },
     )
     .unwrap();
@@ -1838,15 +1802,9 @@
         Uint128::from(5_000_000_000000u64),
         Uint128::from(0u64),
         Schedule {
-<<<<<<< HEAD
             start_time: 1642402284u64,
             cliff: 8776000u64,
             duration: 31536001u64,
-=======
-            start_time: 1642402274u64,
-            cliff: 8776000u64,
-            duration: 31536000u64,
->>>>>>> 7eb4c43b
         },
     )
     .unwrap();
@@ -1869,15 +1827,9 @@
             AllocationParams {
                 amount: Uint128::new(5000000000000),
                 unlock_schedule: Schedule {
-<<<<<<< HEAD
                     start_time: 1642402284u64,
                     cliff: 8776000u64,
                     duration: 31536001u64,
-=======
-                    start_time: 1642402274u64,
-                    cliff: 8776000u64,
-                    duration: 31536000u64,
->>>>>>> 7eb4c43b
                 },
                 proposed_receiver: None,
             },
@@ -1899,15 +1851,9 @@
             AllocationParams {
                 amount: Uint128::new(5000000000000),
                 unlock_schedule: Schedule {
-<<<<<<< HEAD
                     start_time: 1642402284u64,
                     cliff: 8776000u64,
                     duration: 31536001u64,
-=======
-                    start_time: 1642402274,
-                    cliff: 8776000u64,
-                    duration: 31536000u64,
->>>>>>> 7eb4c43b
                 },
                 proposed_receiver: None,
             },
@@ -1931,15 +1877,9 @@
         AllocationParams {
             amount: Uint128::new(5000000000000),
             unlock_schedule: Schedule {
-<<<<<<< HEAD
                 start_time: 1642402284u64,
                 cliff: 8776000u64,
                 duration: 31536001u64,
-=======
-                start_time: 1642402274,
-                cliff: 8776000u64,
-                duration: 31536000u64,
->>>>>>> 7eb4c43b
             },
             proposed_receiver: None,
         },
