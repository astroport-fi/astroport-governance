[package]
name = "builder-unlock"
version = "3.0.0"
authors = ["Astroport"]
edition = "2021"
description = "Astroport Builders Unlock Contract"
license = "GPL-3.0-only"
repository = "https://github.com/astroport-fi/astroport-governance"
homepage = "https://astroport.fi"

[lib]
crate-type = ["cdylib", "rlib"]

[features]
# use library feature to disable all init/handle/query exports
library = []

[dependencies]
cw2.workspace = true
cw-utils.workspace = true
cosmwasm-std.workspace = true
cw-storage-plus.workspace = true
cosmwasm-schema.workspace = true
thiserror.workspace = true
<<<<<<< HEAD
astroport-governance = { path = "../../packages/astroport-governance", version = "3" }
astroport = { git = "https://github.com/astroport-fi/astroport-core", version = "4", branch = "feat/astroport_v4" }
=======
astroport-governance = "3"
astroport.workspace = true
>>>>>>> 16c093e1

[dev-dependencies]
cw-multi-test = "0.20"<|MERGE_RESOLUTION|>--- conflicted
+++ resolved
@@ -22,13 +22,8 @@
 cw-storage-plus.workspace = true
 cosmwasm-schema.workspace = true
 thiserror.workspace = true
-<<<<<<< HEAD
-astroport-governance = { path = "../../packages/astroport-governance", version = "3" }
-astroport = { git = "https://github.com/astroport-fi/astroport-core", version = "4", branch = "feat/astroport_v4" }
-=======
 astroport-governance = "3"
 astroport.workspace = true
->>>>>>> 16c093e1
 
 [dev-dependencies]
 cw-multi-test = "0.20"