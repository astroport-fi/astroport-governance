--- conflicted
+++ resolved
@@ -16,20 +16,6 @@
 library = []
 
 [dependencies]
-<<<<<<< HEAD
-cw2 = "0.15"
-cw20 = "0.15"
-cosmwasm-std = "1.1"
-cw-storage-plus = "0.15"
-astroport-governance = { path = "../../packages/astroport-governance" }
-astroport = { git = "https://github.com/astroport-fi/astroport-core", branch = "feat/merge_hidden_2023_05_22" }
-thiserror = { version = "1.0" }
-cosmwasm-schema = "1.1"
-
-[dev-dependencies]
-cw-multi-test = "0.15"
-astroport-token = { git = "https://github.com/astroport-fi/astroport-core", branch = "feat/merge_hidden_2023_05_22" }
-=======
 cw2.workspace = true
 cw-utils.workspace = true
 cosmwasm-std.workspace = true
@@ -37,8 +23,7 @@
 cosmwasm-schema.workspace = true
 thiserror.workspace = true
 astroport-governance = { path = "../../packages/astroport-governance", version = "3" }
-astroport = { git = "https://github.com/astroport-fi/hidden_astroport_core", version = "4" }
+astroport = { git = "https://github.com/astroport-fi/astroport-core", version = "4" }
 
 [dev-dependencies]
-cw-multi-test = "0.20"
->>>>>>> e1c44757
+cw-multi-test = "0.20"