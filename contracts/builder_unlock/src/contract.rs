use astroport::asset::addr_validate_to_lower;
use astroport::common::{claim_ownership, drop_ownership_proposal, propose_new_owner};
#[cfg(not(feature = "library"))]
use cosmwasm_std::entry_point;

use cosmwasm_std::{
    from_binary, to_binary, Addr, Binary, Deps, DepsMut, Env, MessageInfo, Response, StdError,
    StdResult, Uint128, WasmMsg,
};
use cw2::{get_contract_version, set_contract_version};
use cw20::{Cw20ExecuteMsg, Cw20ReceiveMsg};

use crate::contract::helpers::compute_unlocked_amount;
use crate::migration::{MigrateMsg, CONFIGV100, STATEV100, STATUSV100};
use astroport_governance::builder_unlock::msg::{
    AllocationResponse, ExecuteMsg, InstantiateMsg, QueryMsg, ReceiveMsg, SimulateWithdrawResponse,
    StateResponse,
};
use astroport_governance::builder_unlock::{AllocationParams, AllocationStatus, Config, State};

use crate::state::{CONFIG, OWNERSHIP_PROPOSAL, PARAMS, STATE, STATUS};

// Version and name used for contract migration.
const CONTRACT_NAME: &str = "builder-unlock";
const CONTRACT_VERSION: &str = env!("CARGO_PKG_VERSION");

/// ## Description
/// Creates a new contract with the specified parameters in the `msg` variable.
/// Returns a [`Response`] with the specified attributes if the operation was successful,
/// or a [`ContractError`] if the contract was not created.
/// ## Params
/// * **deps** is an object of type [`DepsMut`].
///
/// * **_env** is an object of type [`Env`]
///
/// * **_info** is an object of type [`MessageInfo`]
///
/// * **msg**  is a message of type [`InstantiateMsg`] which contains the parameters used for creating a contract.
#[cfg_attr(not(feature = "library"), entry_point)]
pub fn instantiate(
    deps: DepsMut,
    _env: Env,
    _info: MessageInfo,
    msg: InstantiateMsg,
) -> StdResult<Response> {
    set_contract_version(deps.storage, CONTRACT_NAME, CONTRACT_VERSION)?;
    CONFIG.save(
        deps.storage,
        &Config {
            owner: deps.api.addr_validate(&msg.owner)?,
            astro_token: deps.api.addr_validate(&msg.astro_token)?,
            max_allocations_amount: msg.max_allocations_amount,
        },
    )?;
    Ok(Response::default())
}

/// ## Description
/// Exposes all the execute functions available in the contract.
///
/// ## Execute messages
/// * **ExecuteMsg::Receive(cw20_msg)** Parse incoming messages coming from the ASTRO token contract.
///
/// * **ExecuteMsg::Withdraw** Withdraw unlocked ASTRO.
///
/// * **ExecuteMsg::TransferOwnership** Transfer contract ownership.
///
/// * **ExecuteMsg::ProposeNewReceiver** Propose a new receiver for a specific ASTRO unlock schedule.
///
/// * **ExecuteMsg::DropNewReceiver** Drop the proposal to change the receiver for an unlock schedule.
///
/// * **ExecuteMsg::ClaimReceiver**  Claim the position as a receiver for a specific unlock schedule.
///
/// * **ExecuteMsg::IncreaseAllocation** Increase ASTRO allocation for receiver.
///
/// * **ExecuteMsg::DecreaseAllocation** Decrease ASTRO allocation for receiver.
///
/// * **ExecuteMsg::TransferUnallocated** Transfer unallocated tokens.
///
/// * **ExecuteMsg::ProposeNewOwner** Creates a new request to change contract ownership.
///
/// * **ExecuteMsg::DropOwnershipProposal** Removes a request to change contract ownership.
///
/// * **ExecuteMsg::ClaimOwnership** Claims contract ownership.
///
/// * **ExecuteMsg::UpdateConfig** Update contract configuration.
#[cfg_attr(not(feature = "library"), entry_point)]
pub fn execute(deps: DepsMut, env: Env, info: MessageInfo, msg: ExecuteMsg) -> StdResult<Response> {
    match msg {
        ExecuteMsg::Receive(cw20_msg) => execute_receive_cw20(deps, info, cw20_msg),
        ExecuteMsg::Withdraw {} => execute_withdraw(deps, env, info),
        ExecuteMsg::ProposeNewReceiver { new_receiver } => {
            execute_propose_new_receiver(deps, info, new_receiver)
        }
        ExecuteMsg::DropNewReceiver {} => execute_drop_new_receiver(deps, info),
        ExecuteMsg::ClaimReceiver { prev_receiver } => {
            execute_claim_receiver(deps, info, prev_receiver)
        }
        ExecuteMsg::IncreaseAllocation { receiver, amount } => {
            let config = CONFIG.load(deps.storage)?;
            if info.sender != config.owner {
                return Err(StdError::generic_err(
                    "Only the contract owner can increase allocations",
                ));
            }
            execute_increase_allocation(deps, &config, receiver, amount, None)
        }
        ExecuteMsg::DecreaseAllocation { receiver, amount } => {
            execute_decrease_allocation(deps, env, info, receiver, amount)
        }
        ExecuteMsg::TransferUnallocated { amount, recipient } => {
            execute_transfer_unallocated(deps, info, amount, recipient)
        }
        ExecuteMsg::ProposeNewOwner {
            new_owner,
            expires_in,
        } => {
            let config: Config = CONFIG.load(deps.storage)?;

            propose_new_owner(
                deps,
                info,
                env,
                new_owner,
                expires_in,
                config.owner,
                OWNERSHIP_PROPOSAL,
            )
        }
        ExecuteMsg::DropOwnershipProposal {} => {
            let config: Config = CONFIG.load(deps.storage)?;

            drop_ownership_proposal(deps, info, config.owner, OWNERSHIP_PROPOSAL)
        }
        ExecuteMsg::ClaimOwnership {} => {
            claim_ownership(deps, info, env, OWNERSHIP_PROPOSAL, |deps, new_owner| {
                CONFIG.update::<_, StdError>(deps.storage, |mut v| {
                    v.owner = new_owner;
                    Ok(v)
                })?;

                Ok(())
            })
        }
        ExecuteMsg::UpdateConfig {
            new_max_allocations_amount,
        } => update_config(deps, info, new_max_allocations_amount),
    }
}

/// ## Description
/// Receives a message of type [`Cw20ReceiveMsg`] and processes it depending on the received template.
/// If the template is not found in the received message, then a [`ContractError`] is returned,
/// otherwise it returns a [`Response`] with the specified attributes if the operation was successful.
/// ## Params
/// * **deps** is an object of type [`DepsMut`].
///
/// * **info** is an object of type [`MessageInfo`].
///
/// * **cw20_msg** is an object of type [`Cw20ReceiveMsg`]. This is the CW20 message to process.
fn execute_receive_cw20(
    deps: DepsMut,
    info: MessageInfo,
    cw20_msg: Cw20ReceiveMsg,
) -> StdResult<Response> {
    match from_binary(&cw20_msg.msg)? {
        ReceiveMsg::CreateAllocations { allocations } => execute_create_allocations(
            deps,
            cw20_msg.sender,
            info.sender,
            cw20_msg.amount,
            allocations,
        ),
        ReceiveMsg::IncreaseAllocation { user, amount } => {
            let config = CONFIG.load(deps.storage)?;

            if config.astro_token != info.sender {
                return Err(StdError::generic_err("Only ASTRO can be deposited"));
            }
            if addr_validate_to_lower(deps.api, &cw20_msg.sender)? != config.owner {
                return Err(StdError::generic_err(
                    "Only the contract owner can increase allocations",
                ));
            }

            execute_increase_allocation(deps, &config, user, amount, Some(cw20_msg.amount))
        }
    }
}

/// ## Description
/// Expose available contract queries.
/// ## Params
/// * **deps** is an object of type [`Deps`].
///
/// * **_env** is an object of type [`Env`].
///
/// * **msg** is an object of type [`QueryMsg`].
///
/// ## Queries
/// * **QueryMsg::Config {}** Return the contract configuration.
///
/// * **QueryMsg::State {}** Return the contract state (number of ASTRO that still need to be withdrawn).
///
/// * **QueryMsg::Allocation {}** Return the allocation details for a specific account.
///
/// * **QueryMsg::UnlockedTokens {}** Return the amount of unlocked ASTRO for a specific account.
///
/// * **QueryMsg::SimulateWithdraw {}** Return the result of a withdrawal simulation.
#[cfg_attr(not(feature = "library"), entry_point)]
pub fn query(deps: Deps, env: Env, msg: QueryMsg) -> StdResult<Binary> {
    match msg {
        QueryMsg::Config {} => to_binary(&query_config(deps)?),
        QueryMsg::State {} => to_binary(&query_state(deps)?),
        QueryMsg::Allocation { account } => to_binary(&query_allocation(deps, account)?),
        QueryMsg::UnlockedTokens { account } => {
            to_binary(&query_tokens_unlocked(deps, env, account)?)
        }
        QueryMsg::SimulateWithdraw { account, timestamp } => {
            to_binary(&query_simulate_withdraw(deps, env, account, timestamp)?)
        }
    }
}

/// ## Description
/// Admin function facilitating the creation of new allocations.
/// ## Params
/// * **deps** is an object of type [`DepsMut`].
///
/// * **creator** is an object of type [`String`]. This is the allocations creator (the contract admin).
///
/// * **deposit_token** is an object of type [`Addr`]. This is the token being deposited (should be ASTRO).
///
/// * **deposit_amount** is an object of type [`Uint128`]. This is the of tokens sent along with the call (should equal the sum of allocation amounts)
///
/// * **deposit_amount** is a vector of tuples of type [(`String`, `AllocationParams`)]. New allocations being created.
fn execute_create_allocations(
    deps: DepsMut,
    creator: String,
    deposit_token: Addr,
    deposit_amount: Uint128,
    allocations: Vec<(String, AllocationParams)>,
) -> StdResult<Response> {
    let config = CONFIG.load(deps.storage)?;
    let mut state = STATE.may_load(deps.storage)?.unwrap_or_default();

    if deps.api.addr_validate(&creator)? != config.owner {
        return Err(StdError::generic_err(
            "Only the contract owner can create allocations",
        ));
    }

    if deposit_token != config.astro_token {
        return Err(StdError::generic_err("Only ASTRO can be deposited"));
    }

    if deposit_amount != allocations.iter().map(|params| params.1.amount).sum() {
        return Err(StdError::generic_err("ASTRO deposit amount mismatch"));
    }

    state.total_astro_deposited += deposit_amount;
    state.remaining_astro_tokens += deposit_amount;

    if state.total_astro_deposited > config.max_allocations_amount {
        return Err(StdError::generic_err(format!(
            "The total allocation for all recipients cannot exceed total ASTRO amount allocated to unlock (currently {} ASTRO)",
            config.max_allocations_amount,
        )));
    }

    for allocation in allocations {
        let (user_unchecked, params) = allocation;

        let user = deps.api.addr_validate(&user_unchecked)?;

        match PARAMS.load(deps.storage, &user) {
            Ok(..) => {
                return Err(StdError::generic_err(format!(
                    "Allocation (params) already exists for {}",
                    user
                )));
            }
            Err(..) => {
                PARAMS.save(deps.storage, &user, &params)?;
            }
        }

        match STATUS.load(deps.storage, &user) {
            Ok(..) => {
                return Err(StdError::generic_err(format!(
                    "Allocation (status) already exists for {}",
                    user
                )));
            }
            Err(..) => {
                STATUS.save(deps.storage, &user, &AllocationStatus::new())?;
            }
        }
    }

    STATE.save(deps.storage, &state)?;
    Ok(Response::default())
}

/// ## Description
/// Allow allocation recipients to withdraw unlocked ASTRO.
/// ## Params
/// * **deps** is an object of type [`DepsMut`].
///
/// * **env** is an object of type [`Env`].
///
/// * **info** is an object of type [`MessageInfo`].
fn execute_withdraw(deps: DepsMut, env: Env, info: MessageInfo) -> StdResult<Response> {
    let config = CONFIG.load(deps.storage)?;
    let mut state = STATE.may_load(deps.storage)?.unwrap_or_default();

    let params = PARAMS.load(deps.storage, &info.sender)?;
    let mut status = STATUS.load(deps.storage, &info.sender)?;

    let SimulateWithdrawResponse { astro_to_withdraw } =
        helpers::compute_withdraw_amount(env.block.time.seconds(), &params, &mut status);

    state.remaining_astro_tokens -= astro_to_withdraw;

    // SAVE :: state & allocation
    STATE.save(deps.storage, &state)?;

    // Update status
    STATUS.save(deps.storage, &info.sender, &status)?;

    let mut msgs: Vec<WasmMsg> = vec![];

    if astro_to_withdraw.is_zero() {
        return Err(StdError::generic_err("No unlocked ASTRO to be withdrawn"));
    }

    msgs.push(WasmMsg::Execute {
        contract_addr: config.astro_token.to_string(),
        msg: to_binary(&Cw20ExecuteMsg::Transfer {
            recipient: info.sender.to_string(),
            amount: astro_to_withdraw,
        })?,
        funds: vec![],
    });

    Ok(Response::new()
        .add_messages(msgs)
        .add_attribute("astro_withdrawn", astro_to_withdraw))
}

/// ## Description
<<<<<<< HEAD
/// Transfer contract ownership.
/// ## Params
/// * **deps** is an object of type [`DepsMut`].
///
/// * **env** is an object of type [`Env`].
///
/// * **info** is an object of type [`MessageInfo`].
///
/// * **new_owner** is an [`Option`] of type [`String`]. This is the newly proposed owner.
fn execute_transfer_ownership(
    deps: DepsMut,
    _env: Env,
    info: MessageInfo,
    new_owner: Option<String>,
) -> StdResult<Response> {
    let mut config = CONFIG.load(deps.storage)?;

    if info.sender != config.owner {
        return Err(StdError::generic_err(
            "Only the current owner can transfer ownership",
        ));
    }

    if new_owner.is_some() {
        config.owner = deps.api.addr_validate(&new_owner.unwrap())?;
    }

    CONFIG.save(deps.storage, &config)?;

    Ok(Response::new())
}

/// ## Description
/// Allows the current allocation receiver to propose a new receiver.
=======
/// Allows the current allocation receiver to propose a new receiver/.
>>>>>>> 60b17cb3
/// ## Params
/// * **deps** is an object of type [`DepsMut`].
///
/// * **info** is an object of type [`MessageInfo`].
///
/// * **new_receiver** is an object of type [`String`]. Newly proposed receiver for the allocation.
fn execute_propose_new_receiver(
    deps: DepsMut,
    info: MessageInfo,
    new_receiver: String,
) -> StdResult<Response> {
    let mut alloc_params = PARAMS.load(deps.storage, &info.sender)?;

    match alloc_params.proposed_receiver {
        Some(proposed_receiver) => {
            return Err(StdError::generic_err(format!(
                "Proposed receiver already set to {}",
                proposed_receiver
            )));
        }
        None => {
            let alloc_params_new_receiver = PARAMS
                .may_load(deps.storage, &deps.api.addr_validate(&new_receiver)?)?
                .unwrap_or_default();
            if !alloc_params_new_receiver.amount.is_zero() {
                return Err(StdError::generic_err(format!(
                    "Invalid new_receiver. Proposed receiver already has an ASTRO allocation of {} ASTRO",
                    alloc_params_new_receiver.amount
                )));
            }

            alloc_params.proposed_receiver = Some(deps.api.addr_validate(&new_receiver)?);
            PARAMS.save(deps.storage, &info.sender, &alloc_params)?;
        }
    }

    Ok(Response::new()
        .add_attribute("action", "ProposeNewReceiver")
        .add_attribute("proposed_receiver", new_receiver))
}

/// ## Description
/// Drop the newly proposed receiver for a specific allocation.
/// ## Params
/// * **deps** is an object of type [`DepsMut`].
///
/// * **info** is an object of type [`MessageInfo`].
fn execute_drop_new_receiver(deps: DepsMut, info: MessageInfo) -> StdResult<Response> {
    let mut alloc_params = PARAMS.load(deps.storage, &info.sender)?;
    let prev_proposed_receiver: Addr;

    match alloc_params.proposed_receiver {
        Some(proposed_receiver) => {
            prev_proposed_receiver = proposed_receiver;
            alloc_params.proposed_receiver = None;
            PARAMS.save(deps.storage, &info.sender, &alloc_params)?;
        }
        None => {
            return Err(StdError::generic_err("Proposed receiver not set"));
        }
    }

    Ok(Response::new()
        .add_attribute("action", "DropNewReceiver")
        .add_attribute("dropped_proposed_receiver", prev_proposed_receiver))
}

/// ## Description
/// Decrease allocation.
/// ## Params
/// * **deps** is an object of type [`DepsMut`].
///
/// * **env** is an object of type [`Env`].
///
/// * **info** is an object of type [`MessageInfo`].
///
<<<<<<< HEAD
/// * **prev_receiver** is an object of type [`String`]. This is the previous receiver for the allocation.
=======
/// * **receiver** is an object of type [`String`]. Decreasing receiver.
///
/// * **amount** is an object of type [`Uint128`]. ASTRO amount to decrease.
fn execute_decrease_allocation(
    deps: DepsMut,
    env: Env,
    info: MessageInfo,
    receiver: String,
    amount: Uint128,
) -> StdResult<Response> {
    let config = CONFIG.load(deps.storage)?;
    if info.sender != config.owner {
        return Err(StdError::generic_err(
            "Only the contract owner can decrease allocations",
        ));
    }

    let receiver = addr_validate_to_lower(deps.api, &receiver)?;

    let mut state = STATE.load(deps.storage)?;
    let mut params = PARAMS.load(deps.storage, &receiver)?;
    let mut status = STATUS.load(deps.storage, &receiver)?;

    let unlocked_amount = compute_unlocked_amount(
        env.block.time.seconds(),
        params.amount,
        &params.unlock_schedule,
        status.unlocked_amount_checkpoint,
    );
    let locked_amount = params.amount - unlocked_amount;

    if locked_amount < amount {
        return Err(StdError::generic_err(format!(
            "Insufficient amount of lock to decrease allocation, User has locked {} ASTRO.",
            locked_amount
        )));
    }

    params.amount = params.amount.checked_sub(amount)?;
    status.unlocked_amount_checkpoint = unlocked_amount;
    state.unallocated_tokens = state.unallocated_tokens.checked_add(amount)?;
    state.remaining_astro_tokens = state.remaining_astro_tokens.checked_sub(amount)?;

    STATUS.save(deps.storage, &receiver, &status)?;
    PARAMS.save(deps.storage, &receiver, &params)?;
    STATE.save(deps.storage, &state)?;

    Ok(Response::new()
        .add_attribute("action", "execute_decrease_allocation")
        .add_attribute("receiver", receiver)
        .add_attribute("amount", amount))
}

/// ## Description
/// Increase allocation.
/// ## Params
/// * **deps** is an object of type [`DepsMut`].
///
/// * **config** is an object of type [`Config`].
///
/// * **receiver** is an object of type [`String`]. Increasing receiver.
///
/// * **amount** is an object of type [`Uint128`]. ASTRO amount to increase.
///
/// * **deposit_amount** is an [`Option`] of type [`Uint128`]. Amount of ASTRO to increase using CW20 Receive.
fn execute_increase_allocation(
    deps: DepsMut,
    config: &Config,
    receiver: String,
    amount: Uint128,
    deposit_amount: Option<Uint128>,
) -> StdResult<Response> {
    let receiver = addr_validate_to_lower(deps.api, &receiver)?;

    match PARAMS.may_load(deps.storage, &receiver)? {
        Some(mut params) => {
            let mut state = STATE.load(deps.storage)?;

            if let Some(deposit_amount) = deposit_amount {
                state.total_astro_deposited =
                    state.total_astro_deposited.checked_add(deposit_amount)?;
                state.unallocated_tokens = state.unallocated_tokens.checked_add(deposit_amount)?;

                if state.total_astro_deposited > config.max_allocations_amount {
                    return Err(StdError::generic_err(format!(
                        "The total allocation for all recipients cannot exceed total ASTRO amount allocated to unlock (currently {} ASTRO)",
                        config.max_allocations_amount,
                    )));
                }
            }

            if state.unallocated_tokens < amount {
                return Err(StdError::generic_err(format!(
                    "Insufficient unallocated ASTRO to increase allocation. Contract has: {} unallocated ASTRO.",
                    state.unallocated_tokens
                )));
            }

            params.amount = params.amount.checked_add(amount)?;
            state.unallocated_tokens = state.unallocated_tokens.checked_sub(amount)?;
            state.remaining_astro_tokens = state.remaining_astro_tokens.checked_add(amount)?;

            PARAMS.save(deps.storage, &receiver, &params)?;
            STATE.save(deps.storage, &state)?;
        }
        None => {
            return Err(StdError::generic_err("Proposed receiver not set"));
        }
    }

    Ok(Response::new()
        .add_attribute("action", "execute_increase_allocation")
        .add_attribute("amount", amount)
        .add_attribute("receiver", receiver))
}

/// ## Description
/// Transfer unallocated ASTRO tokens to recipient.
/// ## Params
/// * **deps** is an object of type [`DepsMut`].
///
/// * **info** is an object of type [`MessageInfo`].
///
/// * **amount** is an object of type [`Uint128`]. Amount ASTRO to transfer.
///
/// * **recipient** is an [`Option`] of type [`u64`]. Transfer recipient.
fn execute_transfer_unallocated(
    deps: DepsMut,
    info: MessageInfo,
    amount: Uint128,
    recipient: Option<String>,
) -> StdResult<Response> {
    let recipient = match recipient {
        Some(addr) => addr_validate_to_lower(deps.api, &addr)?,
        None => info.sender.clone(),
    };

    let config = CONFIG.load(deps.storage)?;
    let mut state = STATE.load(deps.storage)?;

    if config.owner != info.sender {
        return Err(StdError::generic_err(
            "Only contract owner can transfer unallocated ASTRO.",
        ));
    }

    if state.unallocated_tokens < amount {
        return Err(StdError::generic_err(format!(
            "Insufficient unallocated ASTRO to transfer. Contract has: {} unallocated ASTRO.",
            state.unallocated_tokens
        )));
    }

    state.unallocated_tokens = state.unallocated_tokens.checked_sub(amount)?;

    let msg = WasmMsg::Execute {
        contract_addr: config.astro_token.to_string(),
        msg: to_binary(&Cw20ExecuteMsg::Transfer {
            recipient: recipient.to_string(),
            amount,
        })?,
        funds: vec![],
    };

    STATE.save(deps.storage, &state)?;

    Ok(Response::new()
        .add_attribute("action", "execute_transfer_unallocated")
        .add_attribute("amount", amount)
        .add_message(msg))
}

/// ## Description
/// Allows a newly proposed allocation receiver to claim the ownership of that allocation.
/// ## Params
/// * **deps** is an object of type [`DepsMut`].
///
/// * **info** is an object of type [`MessageInfo`].
///
/// * **prev_receiver** is an object of type [`String`]. This is the previous receiver for hte allocation.
>>>>>>> 60b17cb3
fn execute_claim_receiver(
    deps: DepsMut,
    info: MessageInfo,
    prev_receiver: String,
) -> StdResult<Response> {
    let mut alloc_params = PARAMS.load(deps.storage, &deps.api.addr_validate(&prev_receiver)?)?;

    match alloc_params.proposed_receiver {
        Some(proposed_receiver) => {
            if proposed_receiver == info.sender {
                if let Some(sender_params) = PARAMS.may_load(deps.storage, &info.sender)? {
                    return Err(StdError::generic_err(format!(
                        "The proposed receiver already has an ASTRO allocation of {} ASTRO, that ends at {}",
                        sender_params.amount,
                        sender_params.unlock_schedule.start_time + sender_params.unlock_schedule.duration + sender_params.unlock_schedule.cliff,
                    )));
                }

                // Transfers allocation parameters
                // 1. Save the allocation for the new receiver
                alloc_params.proposed_receiver = None;

                PARAMS.save(deps.storage, &info.sender, &alloc_params)?;
                // 2. Remove the allocation info from the previous owner
                PARAMS.remove(deps.storage, &deps.api.addr_validate(&prev_receiver)?);
                // Transfers Allocation Status
                let mut status =
                    STATUS.load(deps.storage, &deps.api.addr_validate(&prev_receiver)?)?;

                if let Some(sender_status) = STATUS.may_load(deps.storage, &info.sender)? {
                    status.astro_withdrawn = status
                        .astro_withdrawn
                        .checked_add(sender_status.astro_withdrawn)?;
                }

                STATUS.save(deps.storage, &info.sender, &status)?;
                STATUS.remove(deps.storage, &deps.api.addr_validate(&prev_receiver)?)
            } else {
                return Err(StdError::generic_err(format!(
                    "Proposed receiver mismatch, actual proposed receiver : {}",
                    proposed_receiver
                )));
            }
        }
        None => {
            return Err(StdError::generic_err("Proposed receiver not set"));
        }
    }

    Ok(Response::new()
        .add_attribute("action", "ClaimReceiver")
        .add_attribute("prev_receiver", prev_receiver)
        .add_attribute("new_receiver", info.sender.to_string()))
}

/// ## Description
/// Updates contract parameters.
/// ## Params
/// * **deps** is an object of type [`DepsMut`].
///
/// * **info** is an object of type [`MessageInfo`].
///
/// * **new_max_allocations_amount** is an object of type [`Uint128`].
fn update_config(
    deps: DepsMut,
    info: MessageInfo,
    new_max_allocations_amount: Uint128,
) -> StdResult<Response> {
    let mut config = CONFIG.load(deps.storage)?;

    if info.sender != config.owner {
        return Err(StdError::generic_err(
            "Only the contract owner can change config",
        ));
    }

    config.max_allocations_amount = new_max_allocations_amount;
    CONFIG.save(deps.storage, &config)?;

    Ok(Response::new()
        .add_attribute("action", "update_config")
        .add_attribute("new_max_allocations_amount", new_max_allocations_amount))
}

/// ## Description
/// Return the contract configuration.
/// ## Params
/// * **deps** is an object of type [`DepsMut`].
fn query_config(deps: Deps) -> StdResult<Config> {
    CONFIG.load(deps.storage)
}

/// ## Description
/// Return the global distribution state.
/// ## Params
/// * **deps** is an object of type [`DepsMut`].
pub fn query_state(deps: Deps) -> StdResult<StateResponse> {
    let state = STATE.may_load(deps.storage)?.unwrap_or_default();
    Ok(StateResponse {
        total_astro_deposited: state.total_astro_deposited,
        remaining_astro_tokens: state.remaining_astro_tokens,
        unallocated_astro_tokens: state.unallocated_tokens,
    })
}

/// ## Description
/// Return information about a specific allocation.
/// ## Params
/// * **deps** is an object of type [`DepsMut`].
///
/// * **account** is an object of type [`String`]. This is the account whose allocation we query.
fn query_allocation(deps: Deps, account: String) -> StdResult<AllocationResponse> {
    let account_checked = deps.api.addr_validate(&account)?;

    Ok(AllocationResponse {
        params: PARAMS
            .may_load(deps.storage, &account_checked)?
            .unwrap_or_default(),
        status: STATUS
            .may_load(deps.storage, &account_checked)?
            .unwrap_or_default(),
    })
}

/// ## Description
/// Return the total amount of unlocked tokens for a specific account.
/// ## Params
/// * **deps** is an object of type [`DepsMut`].
///
/// * **env** is an object of type [`Env`].
///
/// * **account** is an object of type [`String`]. This is the account whose unlocked token amount we query.
fn query_tokens_unlocked(deps: Deps, env: Env, account: String) -> StdResult<Uint128> {
    let account_checked = deps.api.addr_validate(&account)?;

    let params = PARAMS.load(deps.storage, &account_checked)?;
    let status = STATUS.load(deps.storage, &account_checked)?;

    Ok(helpers::compute_unlocked_amount(
        env.block.time.seconds(),
        params.amount,
        &params.unlock_schedule,
        status.unlocked_amount_checkpoint,
    ))
}

/// ## Description
/// Simulate a token withdrawal.
/// ## Params
/// * **deps** is an object of type [`DepsMut`].
///
/// * **env** is an object of type [`Env`].
///
/// * **account** is an object of type [`String`]. This is the account for which we simulate a withdrawal.
///
/// * **timestamp** is an [`Option`] of type [`u64`]. This is the timestamp where we assume the account would withdraw.
fn query_simulate_withdraw(
    deps: Deps,
    env: Env,
    account: String,
    timestamp: Option<u64>,
) -> StdResult<SimulateWithdrawResponse> {
    let account_checked = deps.api.addr_validate(&account)?;

    let params = PARAMS.load(deps.storage, &account_checked)?;
    let mut status = STATUS.load(deps.storage, &account_checked)?;

    let timestamp_ = match timestamp {
        Some(timestamp) => timestamp,
        None => env.block.time.seconds(),
    };

    Ok(helpers::compute_withdraw_amount(
        timestamp_,
        &params,
        &mut status,
    ))
}

/// ## Description
/// Used for contract migration. Returns a default object of type [`Response`].
/// ## Params
/// * **deps** is an object of type [`DepsMut`].
///
/// * **_env** is an object of type [`Env`].
///
/// * **msg** is an object of type [`Empty`].
#[cfg_attr(not(feature = "library"), entry_point)]
pub fn migrate(deps: DepsMut, _env: Env, msg: MigrateMsg) -> StdResult<Response> {
    let contract_version = get_contract_version(deps.storage)?;

    match contract_version.contract.as_ref() {
        "builder-unlock" => match contract_version.version.as_ref() {
            "1.0.0" => {
                let state_v100 = STATEV100.load(deps.storage)?;
                STATE.save(
                    deps.storage,
                    &State {
                        total_astro_deposited: state_v100.total_astro_deposited,
                        remaining_astro_tokens: state_v100.remaining_astro_tokens,
                        unallocated_tokens: Uint128::zero(),
                    },
                )?;

                let keys = STATUSV100
                    .keys(deps.storage, None, None, cosmwasm_std::Order::Ascending {})
                    .map(|v| String::from_utf8(v).map_err(StdError::from))
                    .collect::<Result<Vec<String>, StdError>>()?;

                for key in keys {
                    let status_v100 = STATUSV100.load(deps.storage, &Addr::unchecked(&key))?;
                    let status = AllocationStatus {
                        astro_withdrawn: status_v100.astro_withdrawn,
                        unlocked_amount_checkpoint: Uint128::zero(),
                    };
                    STATUS.save(deps.storage, &Addr::unchecked(key), &status)?;
                }

                let config_v100 = CONFIGV100.load(deps.storage)?;

                CONFIG.save(
                    deps.storage,
                    &Config {
                        owner: config_v100.owner,
                        astro_token: config_v100.astro_token,
                        max_allocations_amount: msg.max_allocations_amount,
                    },
                )?;
            }
            _ => return Err(StdError::generic_err("Contract can't be migrated!")),
        },
        _ => return Err(StdError::generic_err("Contract can't be migrated!")),
    };

    set_contract_version(deps.storage, CONTRACT_NAME, CONTRACT_VERSION)?;

    Ok(Response::new()
        .add_attribute("previous_contract_name", &contract_version.contract)
        .add_attribute("previous_contract_version", &contract_version.version)
        .add_attribute("new_contract_name", CONTRACT_NAME)
        .add_attribute("new_contract_version", CONTRACT_VERSION))
}

//----------------------------------------------------------------------------------------
// Helper Functions
//----------------------------------------------------------------------------------------

mod helpers {
    use cosmwasm_std::Uint128;

    use astroport_governance::builder_unlock::msg::SimulateWithdrawResponse;
    use astroport_governance::builder_unlock::{AllocationParams, AllocationStatus, Schedule};

    // Computes number of tokens that are now unlocked for a given allocation
    pub fn compute_unlocked_amount(
        timestamp: u64,
        amount: Uint128,
        schedule: &Schedule,
        unlock_checkpoint: Uint128,
    ) -> Uint128 {
        // Tokens haven't begun unlocking
        if timestamp < schedule.start_time + schedule.cliff {
            Uint128::zero()
        }
        // Tokens unlock linearly between start time and end time
        else if (timestamp < schedule.start_time + schedule.cliff + schedule.duration)
            && schedule.duration != 0
        {
            let unlocked_amount = amount.multiply_ratio(
                timestamp - (schedule.start_time + schedule.cliff),
                schedule.duration,
            );

            if unlocked_amount > unlock_checkpoint {
                unlocked_amount
            } else {
                unlock_checkpoint
            }
        }
        // After end time, all tokens are fully unlocked
        else {
            amount
        }
    }

    // Computes number of tokens that are withdrawable for a given allocation
    pub fn compute_withdraw_amount(
        timestamp: u64,
        params: &AllocationParams,
        status: &mut AllocationStatus,
    ) -> SimulateWithdrawResponse {
        // "Unlocked" amount
        let astro_unlocked = compute_unlocked_amount(
            timestamp,
            params.amount,
            &params.unlock_schedule,
            status.unlocked_amount_checkpoint,
        );

        // Withdrawable amount is unlocked amount minus the amount already withdrawn
        let astro_withdrawable = astro_unlocked - status.astro_withdrawn;
        status.astro_withdrawn += astro_withdrawable;

        SimulateWithdrawResponse {
            astro_to_withdraw: astro_withdrawable,
        }
    }
}<|MERGE_RESOLUTION|>--- conflicted
+++ resolved
@@ -349,7 +349,6 @@
 }
 
 /// ## Description
-<<<<<<< HEAD
 /// Transfer contract ownership.
 /// ## Params
 /// * **deps** is an object of type [`DepsMut`].
@@ -384,9 +383,6 @@
 
 /// ## Description
 /// Allows the current allocation receiver to propose a new receiver.
-=======
-/// Allows the current allocation receiver to propose a new receiver/.
->>>>>>> 60b17cb3
 /// ## Params
 /// * **deps** is an object of type [`DepsMut`].
 ///
@@ -463,9 +459,6 @@
 ///
 /// * **info** is an object of type [`MessageInfo`].
 ///
-<<<<<<< HEAD
-/// * **prev_receiver** is an object of type [`String`]. This is the previous receiver for the allocation.
-=======
 /// * **receiver** is an object of type [`String`]. Decreasing receiver.
 ///
 /// * **amount** is an object of type [`Uint128`]. ASTRO amount to decrease.
@@ -646,7 +639,6 @@
 /// * **info** is an object of type [`MessageInfo`].
 ///
 /// * **prev_receiver** is an object of type [`String`]. This is the previous receiver for hte allocation.
->>>>>>> 60b17cb3
 fn execute_claim_receiver(
     deps: DepsMut,
     info: MessageInfo,
