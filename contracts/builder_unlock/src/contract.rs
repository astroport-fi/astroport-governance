use astroport::common::{claim_ownership, drop_ownership_proposal, propose_new_owner};
#[cfg(not(feature = "library"))]
use cosmwasm_std::entry_point;

use cosmwasm_std::{
    from_binary, to_binary, Addr, Binary, Deps, DepsMut, Env, MessageInfo, Order, Response,
    StdError, StdResult, Uint128, WasmMsg,
};
use cw2::{get_contract_version, set_contract_version};
use cw20::{Cw20ExecuteMsg, Cw20ReceiveMsg};
use cw_storage_plus::Bound;

use crate::contract::helpers::compute_unlocked_amount;
use crate::migration::{MigrateMsg, CONFIGV100, STATEV100, STATUSV100};
use astroport_governance::builder_unlock::msg::{
    AllocationResponse, ExecuteMsg, InstantiateMsg, QueryMsg, ReceiveMsg, SimulateWithdrawResponse,
    StateResponse,
};
use astroport_governance::builder_unlock::{
    AllocationParams, AllocationStatus, Config, Schedule, State,
};
use astroport_governance::{DEFAULT_LIMIT, MAX_LIMIT};

use crate::state::{CONFIG, OWNERSHIP_PROPOSAL, PARAMS, STATE, STATUS};

// Version and name used for contract migration.
const CONTRACT_NAME: &str = "builder-unlock";
const CONTRACT_VERSION: &str = env!("CARGO_PKG_VERSION");

/// ## Description
/// Creates a new contract with the specified parameters in the `msg` variable.
/// Returns a [`Response`] with the specified attributes if the operation was successful,
/// or a [`ContractError`] if the contract was not created.
/// ## Params
/// * **deps** is an object of type [`DepsMut`].
///
/// * **_env** is an object of type [`Env`]
///
/// * **_info** is an object of type [`MessageInfo`]
///
/// * **msg**  is a message of type [`InstantiateMsg`] which contains the parameters used for creating a contract.
#[cfg_attr(not(feature = "library"), entry_point)]
pub fn instantiate(
    deps: DepsMut,
    _env: Env,
    _info: MessageInfo,
    msg: InstantiateMsg,
) -> StdResult<Response> {
    set_contract_version(deps.storage, CONTRACT_NAME, CONTRACT_VERSION)?;

    STATE.save(deps.storage, &Default::default())?;

    CONFIG.save(
        deps.storage,
        &Config {
            owner: deps.api.addr_validate(&msg.owner)?,
            astro_token: deps.api.addr_validate(&msg.astro_token)?,
            max_allocations_amount: msg.max_allocations_amount,
        },
    )?;
    Ok(Response::default())
}

/// ## Description
/// Exposes all the execute functions available in the contract.
///
/// ## Execute messages
/// * **ExecuteMsg::Receive(cw20_msg)** Parse incoming messages coming from the ASTRO token contract.
///
/// * **ExecuteMsg::Withdraw** Withdraw unlocked ASTRO.
///
/// * **ExecuteMsg::TransferOwnership** Transfer contract ownership.
///
/// * **ExecuteMsg::ProposeNewReceiver** Propose a new receiver for a specific ASTRO unlock schedule.
///
/// * **ExecuteMsg::DropNewReceiver** Drop the proposal to change the receiver for an unlock schedule.
///
/// * **ExecuteMsg::ClaimReceiver**  Claim the position as a receiver for a specific unlock schedule.
///
/// * **ExecuteMsg::IncreaseAllocation** Increase ASTRO allocation for receiver.
///
/// * **ExecuteMsg::DecreaseAllocation** Decrease ASTRO allocation for receiver.
///
/// * **ExecuteMsg::TransferUnallocated** Transfer unallocated tokens.
///
/// * **ExecuteMsg::ProposeNewOwner** Creates a new request to change contract ownership.
///
/// * **ExecuteMsg::DropOwnershipProposal** Removes a request to change contract ownership.
///
/// * **ExecuteMsg::ClaimOwnership** Claims contract ownership.
///
/// * **ExecuteMsg::UpdateConfig** Update contract configuration.
#[cfg_attr(not(feature = "library"), entry_point)]
pub fn execute(deps: DepsMut, env: Env, info: MessageInfo, msg: ExecuteMsg) -> StdResult<Response> {
    match msg {
        ExecuteMsg::Receive(cw20_msg) => execute_receive_cw20(deps, info, cw20_msg),
        ExecuteMsg::Withdraw {} => execute_withdraw(deps, env, info),
        ExecuteMsg::ProposeNewReceiver { new_receiver } => {
            execute_propose_new_receiver(deps, info, new_receiver)
        }
        ExecuteMsg::DropNewReceiver {} => execute_drop_new_receiver(deps, info),
        ExecuteMsg::ClaimReceiver { prev_receiver } => {
            execute_claim_receiver(deps, info, prev_receiver)
        }
        ExecuteMsg::IncreaseAllocation { receiver, amount } => {
            let config = CONFIG.load(deps.storage)?;
            if info.sender != config.owner {
                return Err(StdError::generic_err(
                    "Only the contract owner can increase allocations",
                ));
            }
            execute_increase_allocation(deps, &config, receiver, amount, None)
        }
        ExecuteMsg::DecreaseAllocation { receiver, amount } => {
            execute_decrease_allocation(deps, env, info, receiver, amount)
        }
        ExecuteMsg::TransferUnallocated { amount, recipient } => {
            execute_transfer_unallocated(deps, info, amount, recipient)
        }
        ExecuteMsg::ProposeNewOwner {
            new_owner,
            expires_in,
        } => {
            let config: Config = CONFIG.load(deps.storage)?;

            propose_new_owner(
                deps,
                info,
                env,
                new_owner,
                expires_in,
                config.owner,
                OWNERSHIP_PROPOSAL,
            )
        }
        ExecuteMsg::DropOwnershipProposal {} => {
            let config: Config = CONFIG.load(deps.storage)?;

            drop_ownership_proposal(deps, info, config.owner, OWNERSHIP_PROPOSAL)
        }
        ExecuteMsg::ClaimOwnership {} => {
            claim_ownership(deps, info, env, OWNERSHIP_PROPOSAL, |deps, new_owner| {
                CONFIG.update::<_, StdError>(deps.storage, |mut v| {
                    v.owner = new_owner;
                    Ok(v)
                })?;

                Ok(())
            })
        }
        ExecuteMsg::UpdateConfig {
            new_max_allocations_amount,
        } => update_config(deps, info, new_max_allocations_amount),
        ExecuteMsg::UpdateUnlockSchedules {
            new_unlock_schedules,
        } => update_unlock_schedules(deps, info, new_unlock_schedules),
    }
}

/// ## Description
/// Receives a message of type [`Cw20ReceiveMsg`] and processes it depending on the received template.
/// If the template is not found in the received message, then a [`ContractError`] is returned,
/// otherwise it returns a [`Response`] with the specified attributes if the operation was successful.
/// ## Params
/// * **deps** is an object of type [`DepsMut`].
///
/// * **info** is an object of type [`MessageInfo`].
///
/// * **cw20_msg** is an object of type [`Cw20ReceiveMsg`]. This is the CW20 message to process.
fn execute_receive_cw20(
    deps: DepsMut,
    info: MessageInfo,
    cw20_msg: Cw20ReceiveMsg,
) -> StdResult<Response> {
    match from_binary(&cw20_msg.msg)? {
        ReceiveMsg::CreateAllocations { allocations } => execute_create_allocations(
            deps,
            cw20_msg.sender,
            info.sender,
            cw20_msg.amount,
            allocations,
        ),
        ReceiveMsg::IncreaseAllocation { user, amount } => {
            let config = CONFIG.load(deps.storage)?;

            if config.astro_token != info.sender {
                return Err(StdError::generic_err("Only ASTRO can be deposited"));
            }
            if deps.api.addr_validate(&cw20_msg.sender)? != config.owner {
                return Err(StdError::generic_err(
                    "Only the contract owner can increase allocations",
                ));
            }

            execute_increase_allocation(deps, &config, user, amount, Some(cw20_msg.amount))
        }
    }
}

/// ## Description
/// Expose available contract queries.
/// ## Params
/// * **deps** is an object of type [`Deps`].
///
/// * **_env** is an object of type [`Env`].
///
/// * **msg** is an object of type [`QueryMsg`].
///
/// ## Queries
/// * **QueryMsg::Config {}** Return the contract configuration.
///
/// * **QueryMsg::State {}** Return the contract state (number of ASTRO that still need to be withdrawn).
///
/// * **QueryMsg::Allocation {}** Return the allocation details for a specific account.
///
/// * **QueryMsg::UnlockedTokens {}** Return the amount of unlocked ASTRO for a specific account.
///
/// * **QueryMsg::SimulateWithdraw {}** Return the result of a withdrawal simulation.
#[cfg_attr(not(feature = "library"), entry_point)]
pub fn query(deps: Deps, env: Env, msg: QueryMsg) -> StdResult<Binary> {
    match msg {
        QueryMsg::Config {} => to_binary(&query_config(deps)?),
        QueryMsg::State {} => to_binary(&query_state(deps)?),
        QueryMsg::Allocation { account } => to_binary(&query_allocation(deps, account)?),
        QueryMsg::UnlockedTokens { account } => {
            to_binary(&query_tokens_unlocked(deps, env, account)?)
        }
        QueryMsg::SimulateWithdraw { account, timestamp } => {
            to_binary(&query_simulate_withdraw(deps, env, account, timestamp)?)
        }
        QueryMsg::Allocations { start_after, limit } => {
            to_binary(&query_allocations(deps, start_after, limit)?)
        }
    }
}

/// ## Description
/// Admin function facilitating the creation of new allocations.
/// ## Params
/// * **deps** is an object of type [`DepsMut`].
///
/// * **creator** is an object of type [`String`]. This is the allocations creator (the contract admin).
///
/// * **deposit_token** is an object of type [`Addr`]. This is the token being deposited (should be ASTRO).
///
/// * **deposit_amount** is an object of type [`Uint128`]. This is the of tokens sent along with the call (should equal the sum of allocation amounts)
///
/// * **deposit_amount** is a vector of tuples of type [(`String`, `AllocationParams`)]. New allocations being created.
fn execute_create_allocations(
    deps: DepsMut,
    creator: String,
    deposit_token: Addr,
    deposit_amount: Uint128,
    allocations: Vec<(String, AllocationParams)>,
) -> StdResult<Response> {
    let config = CONFIG.load(deps.storage)?;
    let mut state = STATE.load(deps.storage)?;

    if deps.api.addr_validate(&creator)? != config.owner {
        return Err(StdError::generic_err(
            "Only the contract owner can create allocations",
        ));
    }

    if deposit_token != config.astro_token {
        return Err(StdError::generic_err("Only ASTRO can be deposited"));
    }

    if deposit_amount
        != allocations
            .iter()
            .map(|params| params.1.amount)
            .sum::<Uint128>()
    {
        return Err(StdError::generic_err("ASTRO deposit amount mismatch"));
    }

    state.total_astro_deposited += deposit_amount;
    state.remaining_astro_tokens += deposit_amount;

    if state.total_astro_deposited > config.max_allocations_amount {
        return Err(StdError::generic_err(format!(
            "The total allocation for all recipients cannot exceed total ASTRO amount allocated to unlock (currently {} ASTRO)",
            config.max_allocations_amount,
        )));
    }

    for allocation in allocations {
        let (user_unchecked, params) = allocation;

        let user = deps.api.addr_validate(&user_unchecked)?;

        match PARAMS.load(deps.storage, &user) {
            Ok(..) => {
                return Err(StdError::generic_err(format!(
                    "Allocation (params) already exists for {}",
                    user
                )));
            }
            Err(..) => {
                PARAMS.save(deps.storage, &user, &params)?;
            }
        }

        match STATUS.load(deps.storage, &user) {
            Ok(..) => {
                return Err(StdError::generic_err(format!(
                    "Allocation (status) already exists for {}",
                    user
                )));
            }
            Err(..) => {
                STATUS.save(deps.storage, &user, &AllocationStatus::new())?;
            }
        }
    }

    STATE.save(deps.storage, &state)?;
    Ok(Response::default())
}

/// ## Description
/// Allow allocation recipients to withdraw unlocked ASTRO.
/// ## Params
/// * **deps** is an object of type [`DepsMut`].
///
/// * **env** is an object of type [`Env`].
///
/// * **info** is an object of type [`MessageInfo`].
fn execute_withdraw(deps: DepsMut, env: Env, info: MessageInfo) -> StdResult<Response> {
    let config = CONFIG.load(deps.storage)?;
    let mut state = STATE.load(deps.storage)?;

    let params = PARAMS.load(deps.storage, &info.sender)?;
    let mut status = STATUS.load(deps.storage, &info.sender)?;

    let SimulateWithdrawResponse { astro_to_withdraw } =
        helpers::compute_withdraw_amount(env.block.time.seconds(), &params, &mut status);

    state.remaining_astro_tokens -= astro_to_withdraw;

    // SAVE :: state & allocation
    STATE.save(deps.storage, &state)?;

    // Update status
    STATUS.save(deps.storage, &info.sender, &status)?;

    let mut msgs: Vec<WasmMsg> = vec![];

    if astro_to_withdraw.is_zero() {
        return Err(StdError::generic_err("No unlocked ASTRO to be withdrawn"));
    }

    msgs.push(WasmMsg::Execute {
        contract_addr: config.astro_token.to_string(),
        msg: to_binary(&Cw20ExecuteMsg::Transfer {
            recipient: info.sender.to_string(),
            amount: astro_to_withdraw,
        })?,
        funds: vec![],
    });

    Ok(Response::new()
        .add_messages(msgs)
        .add_attribute("astro_withdrawn", astro_to_withdraw))
}

/// ## Description
/// Allows the current allocation receiver to propose a new receiver.
/// ## Params
/// * **deps** is an object of type [`DepsMut`].
///
/// * **info** is an object of type [`MessageInfo`].
///
/// * **new_receiver** is an object of type [`String`]. Newly proposed receiver for the allocation.
fn execute_propose_new_receiver(
    deps: DepsMut,
    info: MessageInfo,
    new_receiver: String,
) -> StdResult<Response> {
    let mut alloc_params = PARAMS.load(deps.storage, &info.sender)?;

    match alloc_params.proposed_receiver {
        Some(proposed_receiver) => {
            return Err(StdError::generic_err(format!(
                "Proposed receiver already set to {}",
                proposed_receiver
            )));
        }
        None => {
            if PARAMS.has(deps.storage, &deps.api.addr_validate(&new_receiver)?) {
                return Err(StdError::generic_err(
                    "Invalid new_receiver. Proposed receiver already has an ASTRO allocation",
                ));
            }

            alloc_params.proposed_receiver = Some(deps.api.addr_validate(&new_receiver)?);
            PARAMS.save(deps.storage, &info.sender, &alloc_params)?;
        }
    }

    Ok(Response::new()
        .add_attribute("action", "ProposeNewReceiver")
        .add_attribute("proposed_receiver", new_receiver))
}

/// ## Description
/// Drop the newly proposed receiver for a specific allocation.
/// ## Params
/// * **deps** is an object of type [`DepsMut`].
///
/// * **info** is an object of type [`MessageInfo`].
fn execute_drop_new_receiver(deps: DepsMut, info: MessageInfo) -> StdResult<Response> {
    let mut alloc_params = PARAMS.load(deps.storage, &info.sender)?;
    let prev_proposed_receiver: Addr;

    match alloc_params.proposed_receiver {
        Some(proposed_receiver) => {
            prev_proposed_receiver = proposed_receiver;
            alloc_params.proposed_receiver = None;
            PARAMS.save(deps.storage, &info.sender, &alloc_params)?;
        }
        None => {
            return Err(StdError::generic_err("Proposed receiver not set"));
        }
    }

    Ok(Response::new()
        .add_attribute("action", "DropNewReceiver")
        .add_attribute("dropped_proposed_receiver", prev_proposed_receiver))
}

/// ## Description
/// Decrease an address' ASTRO allocation.
/// ## Params
/// * **deps** is an object of type [`DepsMut`].
///
/// * **env** is an object of type [`Env`].
///
/// * **info** is an object of type [`MessageInfo`].
///
/// * **receiver** is an object of type [`String`]. The address that will have its allocation decreased.
///
/// * **amount** is an object of type [`Uint128`]. ASTRO amount to decrease the allocation by.
fn execute_decrease_allocation(
    deps: DepsMut,
    env: Env,
    info: MessageInfo,
    receiver: String,
    amount: Uint128,
) -> StdResult<Response> {
    let config = CONFIG.load(deps.storage)?;
    if info.sender != config.owner {
        return Err(StdError::generic_err(
            "Only the contract owner can decrease allocations",
        ));
    }

    let receiver = deps.api.addr_validate(&receiver)?;

    let mut state = STATE.load(deps.storage)?;
    let mut params = PARAMS.load(deps.storage, &receiver)?;
    let mut status = STATUS.load(deps.storage, &receiver)?;

    let unlocked_amount = compute_unlocked_amount(
        env.block.time.seconds(),
        params.amount,
        &params.unlock_schedule,
        status.unlocked_amount_checkpoint,
    );
    let locked_amount = params.amount - unlocked_amount;

    if locked_amount < amount {
        return Err(StdError::generic_err(format!(
            "Insufficient amount of lock to decrease allocation, user has locked {} ASTRO.",
            locked_amount
        )));
    }

    params.amount = params.amount.checked_sub(amount)?;
    status.unlocked_amount_checkpoint = unlocked_amount;
    state.unallocated_tokens = state.unallocated_tokens.checked_add(amount)?;
    state.remaining_astro_tokens = state.remaining_astro_tokens.checked_sub(amount)?;

    STATUS.save(deps.storage, &receiver, &status)?;
    PARAMS.save(deps.storage, &receiver, &params)?;
    STATE.save(deps.storage, &state)?;

    Ok(Response::new()
        .add_attribute("action", "execute_decrease_allocation")
        .add_attribute("receiver", receiver)
        .add_attribute("amount", amount))
}

/// ## Description
/// Increase an address' ASTRO allocation.
/// ## Params
/// * **deps** is an object of type [`DepsMut`].
///
/// * **config** is an object of type [`Config`].
///
/// * **receiver** is an object of type [`String`]. The address that will have its allocation incrased.
///
/// * **amount** is an object of type [`Uint128`]. ASTRO amount to increase the allocation by.
///
/// * **deposit_amount** is an [`Option`] of type [`Uint128`]. Amount of ASTRO to increase the allocation by using CW20 Receive.
fn execute_increase_allocation(
    deps: DepsMut,
    config: &Config,
    receiver: String,
    amount: Uint128,
    deposit_amount: Option<Uint128>,
) -> StdResult<Response> {
    let receiver = deps.api.addr_validate(&receiver)?;

    match PARAMS.may_load(deps.storage, &receiver)? {
        Some(mut params) => {
            let mut state = STATE.load(deps.storage)?;

            if let Some(deposit_amount) = deposit_amount {
                state.total_astro_deposited =
                    state.total_astro_deposited.checked_add(deposit_amount)?;
                state.unallocated_tokens = state.unallocated_tokens.checked_add(deposit_amount)?;

                if state.total_astro_deposited > config.max_allocations_amount {
                    return Err(StdError::generic_err(format!(
                        "The total allocation for all recipients cannot exceed total ASTRO amount allocated to unlock (currently {} ASTRO)",
                        config.max_allocations_amount,
                    )));
                }
            }

            if state.unallocated_tokens < amount {
                return Err(StdError::generic_err(format!(
                    "Insufficient unallocated ASTRO to increase allocation. Contract has: {} unallocated ASTRO.",
                    state.unallocated_tokens
                )));
            }

            params.amount = params.amount.checked_add(amount)?;
            state.unallocated_tokens = state.unallocated_tokens.checked_sub(amount)?;
            state.remaining_astro_tokens = state.remaining_astro_tokens.checked_add(amount)?;

            PARAMS.save(deps.storage, &receiver, &params)?;
            STATE.save(deps.storage, &state)?;
        }
        None => {
            return Err(StdError::generic_err("Proposed receiver not set"));
        }
    }

    Ok(Response::new()
        .add_attribute("action", "execute_increase_allocation")
        .add_attribute("amount", amount)
        .add_attribute("receiver", receiver))
}

/// ## Description
/// Transfer unallocated ASTRO tokens to a recipient.
/// ## Params
/// * **deps** is an object of type [`DepsMut`].
///
/// * **info** is an object of type [`MessageInfo`].
///
/// * **amount** is an object of type [`Uint128`]. Amount ASTRO to transfer.
///
/// * **recipient** is an [`Option`] of type [`u64`]. Transfer recipient.
fn execute_transfer_unallocated(
    deps: DepsMut,
    info: MessageInfo,
    amount: Uint128,
    recipient: Option<String>,
) -> StdResult<Response> {
    let recipient = match recipient {
        Some(addr) => deps.api.addr_validate(&addr)?,
        None => info.sender.clone(),
    };

    let config = CONFIG.load(deps.storage)?;
    let mut state = STATE.load(deps.storage)?;

    if config.owner != info.sender {
        return Err(StdError::generic_err(
            "Only contract owner can transfer unallocated ASTRO.",
        ));
    }

    if state.unallocated_tokens < amount {
        return Err(StdError::generic_err(format!(
            "Insufficient unallocated ASTRO to transfer. Contract has: {} unallocated ASTRO.",
            state.unallocated_tokens
        )));
    }

    state.unallocated_tokens = state.unallocated_tokens.checked_sub(amount)?;

    let msg = WasmMsg::Execute {
        contract_addr: config.astro_token.to_string(),
        msg: to_binary(&Cw20ExecuteMsg::Transfer {
            recipient: recipient.to_string(),
            amount,
        })?,
        funds: vec![],
    };

    STATE.save(deps.storage, &state)?;

    Ok(Response::new()
        .add_attribute("action", "execute_transfer_unallocated")
        .add_attribute("amount", amount)
        .add_message(msg))
}

/// ## Description
/// Allows a newly proposed allocation receiver to claim the ownership of that allocation.
/// ## Params
/// * **deps** is an object of type [`DepsMut`].
///
/// * **info** is an object of type [`MessageInfo`].
///
/// * **prev_receiver** is an object of type [`String`]. This is the previous receiver for hte allocation.
fn execute_claim_receiver(
    deps: DepsMut,
    info: MessageInfo,
    prev_receiver: String,
) -> StdResult<Response> {
    let mut alloc_params = PARAMS.load(deps.storage, &deps.api.addr_validate(&prev_receiver)?)?;

    match alloc_params.proposed_receiver {
        Some(proposed_receiver) => {
            if proposed_receiver == info.sender {
                if let Some(sender_params) = PARAMS.may_load(deps.storage, &info.sender)? {
                    return Err(StdError::generic_err(format!(
                        "The proposed receiver already has an ASTRO allocation of {} ASTRO, that ends at {}",
                        sender_params.amount,
                        sender_params.unlock_schedule.start_time + sender_params.unlock_schedule.duration + sender_params.unlock_schedule.cliff,
                    )));
                }

                // Transfers allocation parameters
                // 1. Save the allocation for the new receiver
                alloc_params.proposed_receiver = None;

                PARAMS.save(deps.storage, &info.sender, &alloc_params)?;
                // 2. Remove the allocation info from the previous owner
                PARAMS.remove(deps.storage, &deps.api.addr_validate(&prev_receiver)?);
                // Transfers Allocation Status
                let status = STATUS.load(deps.storage, &deps.api.addr_validate(&prev_receiver)?)?;

                STATUS.save(deps.storage, &info.sender, &status)?;
                STATUS.remove(deps.storage, &deps.api.addr_validate(&prev_receiver)?)
            } else {
                return Err(StdError::generic_err(format!(
                    "Proposed receiver mismatch, actual proposed receiver : {}",
                    proposed_receiver
                )));
            }
        }
        None => {
            return Err(StdError::generic_err("Proposed receiver not set"));
        }
    }

    Ok(Response::new()
        .add_attribute("action", "ClaimReceiver")
        .add_attribute("prev_receiver", prev_receiver)
        .add_attribute("new_receiver", info.sender.to_string()))
}

/// Updates builder unlock contract parameters.
fn update_config(
    deps: DepsMut,
    info: MessageInfo,
    new_max_allocations_amount: Uint128,
) -> StdResult<Response> {
    let mut config = CONFIG.load(deps.storage)?;

    if info.sender != config.owner {
        return Err(StdError::generic_err(
            "Only the contract owner can change config",
        ));
    }

    let state = STATE.load(deps.storage)?;

    if new_max_allocations_amount < state.total_astro_deposited {
        return Err(StdError::generic_err(format!(
            "The new max allocations amount {} can not be less than currently deposited {}",
            new_max_allocations_amount, state.total_astro_deposited,
        )));
    }

    config.max_allocations_amount = new_max_allocations_amount;
    CONFIG.save(deps.storage, &config)?;

    Ok(Response::new()
        .add_attribute("action", "update_config")
        .add_attribute("new_max_allocations_amount", new_max_allocations_amount))
}

/// Updates builder unlock schedules for specified accounts.
fn update_unlock_schedules(
    deps: DepsMut,
    info: MessageInfo,
    new_unlock_schedules: Vec<(String, Schedule)>,
) -> StdResult<Response> {
    let config = CONFIG.load(deps.storage)?;

    if info.sender != config.owner {
        return Err(StdError::generic_err(
            "Only the contract owner can change config",
        ));
    }

    for (account, new_schedule) in new_unlock_schedules {
<<<<<<< HEAD
        let account_addr = deps.api.addr_validate(&account)?;
=======
        let account_addr = addr_validate_to_lower(deps.api, &account)?;
>>>>>>> 6072b7db
        let mut params = PARAMS.load(deps.storage, &account_addr)?;

        params.update_schedule(new_schedule, &account)?;
        PARAMS.save(deps.storage, &account_addr, &params)?;
    }

    Ok(Response::new().add_attribute("action", "update_unlock_schedules"))
}

/// ## Description
/// Return the contract configuration.
/// ## Params
/// * **deps** is an object of type [`DepsMut`].
fn query_config(deps: Deps) -> StdResult<Config> {
    CONFIG.load(deps.storage)
}

/// Return the global distribution state.
/// ## Params
/// * **deps** is an object of type [`DepsMut`].
pub fn query_state(deps: Deps) -> StdResult<StateResponse> {
    let state = STATE.load(deps.storage)?;
    Ok(StateResponse {
        total_astro_deposited: state.total_astro_deposited,
        remaining_astro_tokens: state.remaining_astro_tokens,
        unallocated_astro_tokens: state.unallocated_tokens,
    })
}

/// ## Description
/// Return information about a specific allocation.
/// ## Params
/// * **deps** is an object of type [`DepsMut`].
///
/// * **account** is an object of type [`String`]. This is the account whose allocation we query.
fn query_allocation(deps: Deps, account: String) -> StdResult<AllocationResponse> {
    let account_checked = deps.api.addr_validate(&account)?;

    Ok(AllocationResponse {
        params: PARAMS
            .load(deps.storage, &account_checked)
            .unwrap_or_default(),
        status: STATUS
            .load(deps.storage, &account_checked)
            .unwrap_or_default(),
    })
}

/// Return information about a specific allocation.
///
/// * **start_after** account from which to start querying.
///
/// * **limit** max amount of entries to return.
fn query_allocations(
    deps: Deps,
    start_after: Option<String>,
    limit: Option<u32>,
) -> StdResult<Vec<(Addr, AllocationParams)>> {
    let limit = limit.unwrap_or(DEFAULT_LIMIT).min(MAX_LIMIT) as usize;
    let default_start;

    let start = if let Some(start_after) = start_after {
        default_start = deps.api.addr_validate(&start_after)?;
        Some(Bound::exclusive(&default_start))
    } else {
        None
    };

    PARAMS
        .range(deps.storage, start, None, Order::Ascending)
        .take(limit)
        .collect()
}

/// ## Description
/// Return the total amount of unlocked tokens for a specific account.
/// ## Params
/// * **deps** is an object of type [`DepsMut`].
///
/// * **env** is an object of type [`Env`].
///
/// * **account** is an object of type [`String`]. This is the account whose unlocked token amount we query.
fn query_tokens_unlocked(deps: Deps, env: Env, account: String) -> StdResult<Uint128> {
    let account_checked = deps.api.addr_validate(&account)?;

    let params = PARAMS.load(deps.storage, &account_checked)?;
    let status = STATUS.load(deps.storage, &account_checked)?;

    Ok(helpers::compute_unlocked_amount(
        env.block.time.seconds(),
        params.amount,
        &params.unlock_schedule,
        status.unlocked_amount_checkpoint,
    ))
}

/// ## Description
/// Simulate a token withdrawal.
/// ## Params
/// * **deps** is an object of type [`DepsMut`].
///
/// * **env** is an object of type [`Env`].
///
/// * **account** is an object of type [`String`]. This is the account for which we simulate a withdrawal.
///
/// * **timestamp** is an [`Option`] of type [`u64`]. This is the timestamp where we assume the account would withdraw.
fn query_simulate_withdraw(
    deps: Deps,
    env: Env,
    account: String,
    timestamp: Option<u64>,
) -> StdResult<SimulateWithdrawResponse> {
    let account_checked = deps.api.addr_validate(&account)?;

    let params = PARAMS.load(deps.storage, &account_checked)?;
    let mut status = STATUS.load(deps.storage, &account_checked)?;

    let timestamp_ = match timestamp {
        Some(timestamp) => timestamp,
        None => env.block.time.seconds(),
    };

    Ok(helpers::compute_withdraw_amount(
        timestamp_,
        &params,
        &mut status,
    ))
}

/// ## Description
/// Used for contract migration. Returns a default object of type [`Response`].
/// ## Params
/// * **deps** is an object of type [`DepsMut`].
///
/// * **_env** is an object of type [`Env`].
///
/// * **msg** is an object of type [`Empty`].
#[cfg_attr(not(feature = "library"), entry_point)]
pub fn migrate(deps: DepsMut, _env: Env, msg: MigrateMsg) -> StdResult<Response> {
    let contract_version = get_contract_version(deps.storage)?;

    match contract_version.contract.as_ref() {
        "builder-unlock" => match contract_version.version.as_ref() {
            "1.0.0" => {
                let state_v100 = STATEV100.load(deps.storage)?;
                STATE.save(
                    deps.storage,
                    &State {
                        total_astro_deposited: state_v100.total_astro_deposited,
                        remaining_astro_tokens: state_v100.remaining_astro_tokens,
                        unallocated_tokens: Uint128::zero(),
                    },
                )?;

                let keys = STATUSV100
                    .keys(deps.storage, None, None, cosmwasm_std::Order::Ascending {})
                    .map(|v| Ok(v?.to_string()))
                    .collect::<Result<Vec<String>, StdError>>()?;

                for key in keys {
                    let status_v100 = STATUSV100.load(deps.storage, &Addr::unchecked(&key))?;
                    let status = AllocationStatus {
                        astro_withdrawn: status_v100.astro_withdrawn,
                        unlocked_amount_checkpoint: Uint128::zero(),
                    };
                    STATUS.save(deps.storage, &Addr::unchecked(key), &status)?;
                }

                let config_v100 = CONFIGV100.load(deps.storage)?;

                CONFIG.save(
                    deps.storage,
                    &Config {
                        owner: config_v100.owner,
                        astro_token: config_v100.astro_token,
                        max_allocations_amount: msg.max_allocations_amount,
                    },
                )?;
            }
            "1.1.0" => {}
            "1.2.0" => {}
            _ => return Err(StdError::generic_err("Contract can't be migrated!")),
        },
        _ => return Err(StdError::generic_err("Contract can't be migrated!")),
    };

    set_contract_version(deps.storage, CONTRACT_NAME, CONTRACT_VERSION)?;

    Ok(Response::new()
        .add_attribute("previous_contract_name", &contract_version.contract)
        .add_attribute("previous_contract_version", &contract_version.version)
        .add_attribute("new_contract_name", CONTRACT_NAME)
        .add_attribute("new_contract_version", CONTRACT_VERSION))
}

//----------------------------------------------------------------------------------------
// Helper Functions
//----------------------------------------------------------------------------------------

mod helpers {
    use cosmwasm_std::Uint128;

    use astroport_governance::builder_unlock::msg::SimulateWithdrawResponse;
    use astroport_governance::builder_unlock::{AllocationParams, AllocationStatus, Schedule};

    // Computes number of tokens that are now unlocked for a given allocation
    pub fn compute_unlocked_amount(
        timestamp: u64,
        amount: Uint128,
        schedule: &Schedule,
        unlock_checkpoint: Uint128,
    ) -> Uint128 {
        // Tokens haven't begun unlocking
        if timestamp < schedule.start_time + schedule.cliff {
            unlock_checkpoint
        }
        // Tokens unlock linearly between start time and end time
        else if (timestamp < schedule.start_time + schedule.cliff + schedule.duration)
            && schedule.duration != 0
        {
            let unlocked_amount =
                amount.multiply_ratio(timestamp - schedule.start_time, schedule.duration);

            if unlocked_amount > unlock_checkpoint {
                unlocked_amount
            } else {
                unlock_checkpoint
            }
        }
        // After end time, all tokens are fully unlocked
        else {
            amount
        }
    }

    // Computes number of tokens that are withdrawable for a given allocation
    pub fn compute_withdraw_amount(
        timestamp: u64,
        params: &AllocationParams,
        status: &mut AllocationStatus,
    ) -> SimulateWithdrawResponse {
        // "Unlocked" amount
        let astro_unlocked = compute_unlocked_amount(
            timestamp,
            params.amount,
            &params.unlock_schedule,
            status.unlocked_amount_checkpoint,
        );

        // Withdrawable amount is unlocked amount minus the amount already withdrawn
        let astro_withdrawable = astro_unlocked - status.astro_withdrawn;
        status.astro_withdrawn += astro_withdrawable;

        SimulateWithdrawResponse {
            astro_to_withdraw: astro_withdrawable,
        }
    }
}<|MERGE_RESOLUTION|>--- conflicted
+++ resolved
@@ -713,11 +713,7 @@
     }
 
     for (account, new_schedule) in new_unlock_schedules {
-<<<<<<< HEAD
         let account_addr = deps.api.addr_validate(&account)?;
-=======
-        let account_addr = addr_validate_to_lower(deps.api, &account)?;
->>>>>>> 6072b7db
         let mut params = PARAMS.load(deps.storage, &account_addr)?;
 
         params.update_schedule(new_schedule, &account)?;
@@ -758,10 +754,10 @@
 
     Ok(AllocationResponse {
         params: PARAMS
-            .load(deps.storage, &account_checked)
+            .may_load(deps.storage, &account_checked)?
             .unwrap_or_default(),
         status: STATUS
-            .load(deps.storage, &account_checked)
+            .may_load(deps.storage, &account_checked)?
             .unwrap_or_default(),
     })
 }
