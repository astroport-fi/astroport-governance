--- conflicted
+++ resolved
@@ -3,14 +3,9 @@
     token::InstantiateMsg as TokenInstantiateMsg, xastro_token::QueryMsg as XAstroQueryMsg,
 };
 use astroport_governance::assembly::{
-<<<<<<< HEAD
-    Config, Cw20HookMsg, ExecuteMsg, InstantiateMsg, ProposalListResponse, ProposalMessage,
-    ProposalResponse, ProposalStatus, ProposalVoteOption, ProposalVotesResponse, QueryMsg,
-    UpdateConfig, DEPOSIT_INTERVAL, VOTING_PERIOD_INTERVAL,
-=======
     Config, Cw20HookMsg, ExecuteMsg, InstantiateMsg, Proposal, ProposalListResponse,
     ProposalStatus, ProposalVoteOption, ProposalVotesResponse, QueryMsg, UpdateConfig,
->>>>>>> 8573d731
+    DEPOSIT_INTERVAL, VOTING_PERIOD_INTERVAL,
 };
 
 use std::str::FromStr;
@@ -38,17 +33,10 @@
     next_block, App, AppBuilder, AppResponse, BankKeeper, ContractWrapper, Executor,
 };
 
-<<<<<<< HEAD
 const PROPOSAL_VOTING_PERIOD: u64 = *VOTING_PERIOD_INTERVAL.start();
 const PROPOSAL_EFFECTIVE_DELAY: u64 = 12_342;
 const PROPOSAL_EXPIRATION_PERIOD: u64 = 86_399;
 const PROPOSAL_REQUIRED_DEPOSIT: u128 = *DEPOSIT_INTERVAL.start();
-=======
-const PROPOSAL_VOTING_PERIOD: u64 = 57_600;
-const PROPOSAL_EFFECTIVE_DELAY: u64 = 28_800;
-const PROPOSAL_EXPIRATION_PERIOD: u64 = 201_600;
-const PROPOSAL_REQUIRED_DEPOSIT: u128 = 1000u128;
->>>>>>> 8573d731
 const PROPOSAL_REQUIRED_QUORUM: &str = "0.50";
 const PROPOSAL_REQUIRED_THRESHOLD: &str = "0.60";
 
@@ -76,10 +64,7 @@
     let assembly_default_instantiate_msg = InstantiateMsg {
         xastro_token_addr: xastro_token_addr.to_string(),
         vxastro_token_addr: Some(vxastro_token_addr.to_string()),
-<<<<<<< HEAD
         voting_escrow_delegator_addr: None,
-=======
->>>>>>> 8573d731
         ibc_controller: None,
         builder_unlock_addr: builder_unlock_addr.to_string(),
         proposal_voting_period: PROPOSAL_VOTING_PERIOD,
@@ -146,11 +131,7 @@
 
     assert_eq!(
         err.root_cause().to_string(),
-<<<<<<< HEAD
         "Generic error: The required quorum for a proposal cannot be lower than 1% or higher than 100%"
-=======
-        "Generic error: The required quorum for a proposal cannot be higher than 100%"
->>>>>>> 8573d731
     );
 
     let err = app
@@ -169,11 +150,7 @@
 
     assert_eq!(
         err.root_cause().to_string(),
-<<<<<<< HEAD
-        "Generic error: The expiration period for a proposal cannot be lower than 12342 or higher than 86399"
-=======
-        "Generic error: The expiration period for a proposal cannot be less than 100800 blocks."
->>>>>>> 8573d731
+        "Generic error: The expiration period for a proposal cannot be lower than 12342 or higher than 100800"
     );
 
     let err = app
@@ -192,11 +169,7 @@
 
     assert_eq!(
         err.root_cause().to_string(),
-<<<<<<< HEAD
-        "Generic error: The effective delay for a proposal cannot be lower than 6171 or higher than 12342"
-=======
-        "Generic error: The effective delay for a proposal cannot be less than 14400 blocks."
->>>>>>> 8573d731
+        "Generic error: The effective delay for a proposal cannot be lower than 6171 or higher than 14400"
     );
 
     let assembly_instance = app
@@ -507,34 +480,12 @@
                 title: String::from("Title"),
                 description: String::from("Description"),
                 link: Some(String::from("https://some.link/q/")),
-<<<<<<< HEAD
-                messages: Some(vec![ProposalMessage {
-                    order: Uint64::from(0u32),
-                    msg: CosmosMsg::Wasm(WasmMsg::Execute {
-                        contract_addr: assembly_addr.to_string(),
-                        msg: to_binary(&ExecuteMsg::UpdateConfig(Box::new(UpdateConfig {
-                            xastro_token_addr: None,
-                            vxastro_token_addr: None,
-                            voting_escrow_delegator_addr: None,
-                            ibc_controller: None,
-                            builder_unlock_addr: None,
-                            proposal_voting_period: Some(750),
-                            proposal_effective_delay: None,
-                            proposal_expiration_period: None,
-                            proposal_required_deposit: None,
-                            proposal_required_quorum: None,
-                            proposal_required_threshold: None,
-                            whitelist_add: None,
-                            whitelist_remove: None,
-                        })))
-                        .unwrap(),
-                        funds: vec![],
-                    }),
-                }]),
-=======
                 messages: Some(vec![CosmosMsg::Wasm(WasmMsg::Execute {
                     contract_addr: assembly_addr.to_string(),
-                    msg: to_binary(&ExecuteMsg::UpdateConfig(UpdateConfig {
+                    msg: to_binary(&ExecuteMsg::UpdateConfig(Box::new(UpdateConfig {
+                        xastro_token_addr: None,
+                        vxastro_token_addr: None,
+                        voting_escrow_delegator_addr: None,
                         ibc_controller: None,
                         builder_unlock_addr: None,
                         proposal_voting_period: Some(750),
@@ -545,11 +496,10 @@
                         proposal_required_threshold: None,
                         whitelist_add: None,
                         whitelist_remove: None,
-                    }))
+                    })))
                     .unwrap(),
                     funds: vec![],
                 })]),
->>>>>>> 8573d731
                 ibc_channel: None,
             })
             .unwrap(),
@@ -559,7 +509,7 @@
     )
     .unwrap();
 
-    let proposal: ProposalResponse = app
+    let proposal: Proposal = app
         .wrap()
         .query_wasm_smart(
             assembly_addr.clone(),
@@ -573,44 +523,18 @@
     assert_eq!(proposal.for_power, Uint128::zero());
     assert_eq!(proposal.against_power, Uint128::zero());
     assert_eq!(proposal.start_block, 12_345);
-<<<<<<< HEAD
     assert_eq!(proposal.end_block, 12_345 + PROPOSAL_VOTING_PERIOD);
-=======
-    assert_eq!(proposal.end_block, 12_345 + 57_600);
->>>>>>> 8573d731
     assert_eq!(proposal.title, String::from("Title"));
     assert_eq!(proposal.description, String::from("Description"));
     assert_eq!(proposal.link, Some(String::from("https://some.link/q/")));
     assert_eq!(
         proposal.messages,
-<<<<<<< HEAD
-        Some(vec![ProposalMessage {
-            order: Uint64::from(0u32),
-            msg: CosmosMsg::Wasm(WasmMsg::Execute {
-                contract_addr: assembly_addr.to_string(),
-                msg: to_binary(&ExecuteMsg::UpdateConfig(Box::new(UpdateConfig {
-                    xastro_token_addr: None,
-                    vxastro_token_addr: None,
-                    voting_escrow_delegator_addr: None,
-                    ibc_controller: None,
-                    builder_unlock_addr: None,
-                    proposal_voting_period: Some(750),
-                    proposal_effective_delay: None,
-                    proposal_expiration_period: None,
-                    proposal_required_deposit: None,
-                    proposal_required_quorum: None,
-                    proposal_required_threshold: None,
-                    whitelist_add: None,
-                    whitelist_remove: None,
-                })))
-                .unwrap(),
-                funds: vec![],
-            }),
-        }])
-=======
         Some(vec![CosmosMsg::Wasm(WasmMsg::Execute {
             contract_addr: assembly_addr.to_string(),
-            msg: to_binary(&ExecuteMsg::UpdateConfig(UpdateConfig {
+            msg: to_binary(&ExecuteMsg::UpdateConfig(Box::new(UpdateConfig {
+                xastro_token_addr: None,
+                vxastro_token_addr: None,
+                voting_escrow_delegator_addr: None,
                 ibc_controller: None,
                 builder_unlock_addr: None,
                 proposal_voting_period: Some(750),
@@ -621,11 +545,10 @@
                 proposal_required_threshold: None,
                 whitelist_add: None,
                 whitelist_remove: None,
-            }))
+            })))
             .unwrap(),
             funds: vec![],
         })])
->>>>>>> 8573d731
     );
     assert_eq!(
         proposal.deposit_amount,
@@ -745,40 +668,15 @@
         &xastro_addr,
         &assembly_addr,
         Addr::unchecked("user0"),
-<<<<<<< HEAD
-        Some(vec![ProposalMessage {
-            order: Uint64::from(0u32),
-            msg: CosmosMsg::Wasm(WasmMsg::Execute {
-                contract_addr: assembly_addr.to_string(),
-                msg: to_binary(&ExecuteMsg::UpdateConfig(Box::new(UpdateConfig {
-                    xastro_token_addr: None,
-                    vxastro_token_addr: None,
-                    voting_escrow_delegator_addr: None,
-                    ibc_controller: None,
-                    builder_unlock_addr: None,
-                    proposal_voting_period: Some(PROPOSAL_VOTING_PERIOD + 1000),
-                    proposal_effective_delay: None,
-                    proposal_expiration_period: None,
-                    proposal_required_deposit: None,
-                    proposal_required_quorum: None,
-                    proposal_required_threshold: None,
-                    whitelist_add: Some(vec![
-                        "https://some1.link/".to_string(),
-                        "https://some2.link/".to_string(),
-                    ]),
-                    whitelist_remove: Some(vec!["https://some.link/".to_string()]),
-                })))
-                .unwrap(),
-                funds: vec![],
-            }),
-        }]),
-=======
         Some(vec![CosmosMsg::Wasm(WasmMsg::Execute {
             contract_addr: assembly_addr.to_string(),
-            msg: to_binary(&ExecuteMsg::UpdateConfig(UpdateConfig {
+            msg: to_binary(&ExecuteMsg::UpdateConfig(Box::new(UpdateConfig {
+                xastro_token_addr: None,
+                vxastro_token_addr: None,
+                voting_escrow_delegator_addr: None,
                 ibc_controller: None,
                 builder_unlock_addr: None,
-                proposal_voting_period: Some(750),
+                proposal_voting_period: Some(PROPOSAL_VOTING_PERIOD + 1000),
                 proposal_effective_delay: None,
                 proposal_expiration_period: None,
                 proposal_required_deposit: None,
@@ -789,11 +687,10 @@
                     "https://some2.link/".to_string(),
                 ]),
                 whitelist_remove: Some(vec!["https://some.link/".to_string()]),
-            }))
+            })))
             .unwrap(),
             funds: vec![],
         })]),
->>>>>>> 8573d731
     );
 
     let votes: Vec<(&str, ProposalVoteOption, u128)> = vec![
@@ -821,7 +718,7 @@
         cast_vote(&mut app, assembly_addr.clone(), 1, sender, option).unwrap();
     }
 
-    let proposal: ProposalResponse = app
+    let proposal: Proposal = app
         .wrap()
         .query_wasm_smart(
             assembly_addr.clone(),
@@ -941,7 +838,7 @@
         PROPOSAL_REQUIRED_DEPOSIT,
     );
 
-    let proposal: ProposalResponse = app
+    let proposal: Proposal = app
         .wrap()
         .query_wasm_smart(
             assembly_addr.clone(),
@@ -995,7 +892,7 @@
         .query_wasm_smart(assembly_addr.to_string(), &QueryMsg::Config {})
         .unwrap();
 
-    let proposal: ProposalResponse = app
+    let proposal: Proposal = app
         .wrap()
         .query_wasm_smart(
             assembly_addr.to_string(),
@@ -1094,34 +991,12 @@
         &xastro_addr,
         &assembly_addr,
         Addr::unchecked("user0"),
-<<<<<<< HEAD
-        Some(vec![ProposalMessage {
-            order: Uint64::from(0u32),
-            msg: CosmosMsg::Wasm(WasmMsg::Execute {
-                contract_addr: assembly_addr.to_string(),
-                msg: to_binary(&ExecuteMsg::UpdateConfig(Box::new(UpdateConfig {
-                    xastro_token_addr: None,
-                    vxastro_token_addr: None,
-                    voting_escrow_delegator_addr: None,
-                    ibc_controller: None,
-                    builder_unlock_addr: None,
-                    proposal_voting_period: Some(750),
-                    proposal_effective_delay: None,
-                    proposal_expiration_period: None,
-                    proposal_required_deposit: None,
-                    proposal_required_quorum: None,
-                    proposal_required_threshold: None,
-                    whitelist_add: None,
-                    whitelist_remove: None,
-                })))
-                .unwrap(),
-                funds: vec![],
-            }),
-        }]),
-=======
         Some(vec![CosmosMsg::Wasm(WasmMsg::Execute {
             contract_addr: assembly_addr.to_string(),
-            msg: to_binary(&ExecuteMsg::UpdateConfig(UpdateConfig {
+            msg: to_binary(&ExecuteMsg::UpdateConfig(Box::new(UpdateConfig {
+                xastro_token_addr: None,
+                vxastro_token_addr: None,
+                voting_escrow_delegator_addr: None,
                 ibc_controller: None,
                 builder_unlock_addr: None,
                 proposal_voting_period: Some(750),
@@ -1132,11 +1007,10 @@
                 proposal_required_threshold: None,
                 whitelist_add: None,
                 whitelist_remove: None,
-            }))
+            })))
             .unwrap(),
             funds: vec![],
         })]),
->>>>>>> 8573d731
     );
     // Mint user2's tokens at the same block to increase total supply and add voting power to try to cast vote.
     mint_tokens(
@@ -1194,7 +1068,7 @@
     )
     .unwrap();
 
-    let proposal: ProposalResponse = app
+    let proposal: Proposal = app
         .wrap()
         .query_wasm_smart(
             assembly_addr.clone(),
@@ -1318,7 +1192,7 @@
     )
     .unwrap();
 
-    let proposal: ProposalResponse = app
+    let proposal: Proposal = app
         .wrap()
         .query_wasm_smart(
             assembly_addr.clone(),
@@ -1434,7 +1308,7 @@
     );
 
     // Check proposal status
-    let proposal: ProposalResponse = app
+    let proposal: Proposal = app
         .wrap()
         .query_wasm_smart(
             assembly_addr.clone(),
@@ -1499,15 +1373,18 @@
         ExecuteMsg::CheckMessages { messages }
     };
 
-<<<<<<< HEAD
-=======
+    let config_before: astroport_governance::voting_escrow::ConfigResponse = app
+        .wrap()
+        .query_wasm_smart(
+            &vxastro_addr,
+            &astroport_governance::voting_escrow::QueryMsg::Config {},
+        )
+        .unwrap();
+
     let vxastro_blacklist_msg = vec![(
         vxastro_addr.to_string(),
         to_binary(
-            &astroport_governance::voting_escrow::ExecuteMsg::ConfigureEarlyWithdrawal {
-                max_penalty: Decimal::from_str("1.2").ok(),
-                slashed_fund_receiver: Some("holder".to_string()),
-            },
+            &astroport_governance::voting_escrow::ExecuteMsg::UpdateConfig { new_guardian: None },
         )
         .unwrap(),
     )];
@@ -1521,49 +1398,19 @@
         .unwrap_err();
     assert_eq!(
         &err.root_cause().to_string(),
-        "Generic error: Max exit penalty should be <= 1"
-    );
-
->>>>>>> 8573d731
-    let config_before: astroport_governance::voting_escrow::ConfigResponse = app
+        "Messages check passed. Nothing was committed to the blockchain"
+    );
+
+    let config_after: astroport_governance::voting_escrow::ConfigResponse = app
         .wrap()
         .query_wasm_smart(
             &vxastro_addr,
             &astroport_governance::voting_escrow::QueryMsg::Config {},
         )
         .unwrap();
-
-    let vxastro_blacklist_msg = vec![(
-        vxastro_addr.to_string(),
-        to_binary(
-            &astroport_governance::voting_escrow::ExecuteMsg::UpdateConfig { new_guardian: None },
-        )
-        .unwrap(),
-    )];
-    let err = app
-        .execute_contract(
-            user.clone(),
-            assembly_addr.clone(),
-            &into_check_msg(vxastro_blacklist_msg),
-            &[],
-        )
-        .unwrap_err();
-    assert_eq!(
-        &err.root_cause().to_string(),
-        "Messages check passed. Nothing was committed to the blockchain"
-    );
-
-    let config_after: astroport_governance::voting_escrow::ConfigResponse = app
-        .wrap()
-        .query_wasm_smart(
-            &vxastro_addr,
-            &astroport_governance::voting_escrow::QueryMsg::Config {},
-        )
-        .unwrap();
     assert_eq!(config_before, config_after);
 }
 
-<<<<<<< HEAD
 #[test]
 fn test_delegated_vp() {
     let mut app = mock_app();
@@ -1661,29 +1508,26 @@
         &xastro_addr,
         &assembly_addr,
         Addr::unchecked("user0"),
-        Some(vec![ProposalMessage {
-            order: Uint64::from(0u32),
-            msg: CosmosMsg::Wasm(WasmMsg::Execute {
-                contract_addr: assembly_addr.to_string(),
-                msg: to_binary(&ExecuteMsg::UpdateConfig(Box::new(UpdateConfig {
-                    xastro_token_addr: None,
-                    vxastro_token_addr: None,
-                    voting_escrow_delegator_addr: None,
-                    ibc_controller: None,
-                    builder_unlock_addr: None,
-                    proposal_voting_period: Some(750),
-                    proposal_effective_delay: None,
-                    proposal_expiration_period: None,
-                    proposal_required_deposit: None,
-                    proposal_required_quorum: None,
-                    proposal_required_threshold: None,
-                    whitelist_add: None,
-                    whitelist_remove: None,
-                })))
-                .unwrap(),
-                funds: vec![],
-            }),
-        }]),
+        Some(vec![CosmosMsg::Wasm(WasmMsg::Execute {
+            contract_addr: assembly_addr.to_string(),
+            msg: to_binary(&ExecuteMsg::UpdateConfig(Box::new(UpdateConfig {
+                xastro_token_addr: None,
+                vxastro_token_addr: None,
+                voting_escrow_delegator_addr: None,
+                ibc_controller: None,
+                builder_unlock_addr: None,
+                proposal_voting_period: Some(750),
+                proposal_effective_delay: None,
+                proposal_expiration_period: None,
+                proposal_required_deposit: None,
+                proposal_required_quorum: None,
+                proposal_required_threshold: None,
+                whitelist_add: None,
+                whitelist_remove: None,
+            })))
+            .unwrap(),
+            funds: vec![],
+        })]),
     );
 
     let votes: Vec<(&str, ProposalVoteOption)> = vec![
@@ -1706,7 +1550,7 @@
         .unwrap();
     }
 
-    let proposal: ProposalResponse = app
+    let proposal: Proposal = app
         .wrap()
         .query_wasm_smart(
             assembly_addr.clone(),
@@ -1731,7 +1575,7 @@
     )
     .unwrap();
 
-    let proposal: ProposalResponse = app
+    let proposal: Proposal = app
         .wrap()
         .query_wasm_smart(
             assembly_addr.clone(),
@@ -1742,8 +1586,6 @@
     assert_eq!(proposal.status, ProposalStatus::Passed);
 }
 
-=======
->>>>>>> 8573d731
 fn mock_app() -> App {
     let mut env = mock_env();
     env.block.time = Timestamp::from_seconds(EPOCH_START);
@@ -1759,15 +1601,11 @@
         .build(|_, _, _| {})
 }
 
-<<<<<<< HEAD
 fn instantiate_contracts(
     router: &mut App,
     owner: Addr,
     with_delegator: bool,
 ) -> (Addr, Addr, Addr, Addr, Addr, Addr, Option<Addr>) {
-=======
-fn instantiate_contracts(router: &mut App, owner: Addr) -> (Addr, Addr, Addr, Addr, Addr, Addr) {
->>>>>>> 8573d731
     let token_addr = instantiate_astro_token(router, &owner);
     let (staking_addr, xastro_token_addr) = instantiate_xastro_token(router, &owner, &token_addr);
     let vxastro_token_addr = instantiate_vxastro_token(router, &owner, &xastro_token_addr);
@@ -1791,19 +1629,6 @@
         &builder_unlock_addr,
         delegator_addr.clone().map(String::from),
     );
-
-    assert_eq!(Addr::unchecked("contract0"), token_addr);
-<<<<<<< HEAD
-    assert_eq!(Addr::unchecked("contract1"), staking_addr);
-    assert_eq!(Addr::unchecked("contract2"), xastro_token_addr);
-    assert_eq!(Addr::unchecked("contract3"), vxastro_token_addr);
-    assert_eq!(Addr::unchecked("contract4"), builder_unlock_addr);
-=======
-    assert_eq!(Addr::unchecked("contract2"), xastro_token_addr);
-    assert_eq!(Addr::unchecked("contract3"), vxastro_token_addr);
-    assert_eq!(Addr::unchecked("contract4"), builder_unlock_addr);
-    assert_eq!(Addr::unchecked("contract5"), assembly_addr);
->>>>>>> 8573d731
 
     (
         token_addr,
@@ -1972,10 +1797,7 @@
     let msg = InstantiateMsg {
         xastro_token_addr: xastro.to_string(),
         vxastro_token_addr: Some(vxastro.to_string()),
-<<<<<<< HEAD
         voting_escrow_delegator_addr: delegator,
-=======
->>>>>>> 8573d731
         ibc_controller: None,
         builder_unlock_addr: builder.to_string(),
         proposal_voting_period: PROPOSAL_VOTING_PERIOD,
@@ -1999,7 +1821,6 @@
         .unwrap()
 }
 
-<<<<<<< HEAD
 fn instantiate_delegator_contract(router: &mut App, owner: &Addr, vxastro: &Addr) -> Addr {
     let nft_contract = Box::new(ContractWrapper::new_with_empty(
         astroport_nft::contract::execute,
@@ -2038,8 +1859,6 @@
         .unwrap()
 }
 
-=======
->>>>>>> 8573d731
 fn mint_tokens(app: &mut App, minter: &Addr, token: &Addr, recipient: &Addr, amount: u128) {
     let msg = Cw20ExecuteMsg::Mint {
         recipient: recipient.to_string(),
