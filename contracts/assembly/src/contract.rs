use cosmwasm_std::{
    attr, entry_point, from_binary, to_binary, wasm_execute, Addr, Binary, CosmosMsg, Decimal,
    Deps, DepsMut, Env, IbcQuery, ListChannelsResponse, MessageInfo, Order, QuerierWrapper,
    QueryRequest, Response, StdResult, Uint128, Uint64, WasmMsg,
};
use cw2::{get_contract_version, set_contract_version};
use cw20::{BalanceResponse, Cw20ExecuteMsg, Cw20ReceiveMsg};
use cw_storage_plus::Bound;
use std::str::FromStr;

<<<<<<< HEAD
use crate::astroport;
use astroport_governance::assembly::{
    helpers::validate_links, Config, Cw20HookMsg, ExecuteMsg, InstantiateMsg, Proposal,
    ProposalListResponse, ProposalMessage, ProposalResponse, ProposalStatus, ProposalVoteOption,
    ProposalVotesResponse, QueryMsg, UpdateConfig,
=======
use astroport_governance::assembly::{
    helpers::validate_links, Config, Cw20HookMsg, ExecuteMsg, InstantiateMsg, Proposal,
    ProposalListResponse, ProposalStatus, ProposalVoteOption, ProposalVotesResponse, QueryMsg,
    UpdateConfig,
>>>>>>> 8573d731
};

use crate::astroport::asset::addr_opt_validate;
use astroport::xastro_token::QueryMsg as XAstroTokenQueryMsg;
use astroport_governance::builder_unlock::msg::{
    AllocationResponse, QueryMsg as BuilderUnlockQueryMsg, StateResponse,
};
use astroport_governance::utils::WEEK;
use astroport_governance::voting_escrow::{QueryMsg as VotingEscrowQueryMsg, VotingPowerResponse};
use astroport_governance::voting_escrow_delegation::QueryMsg::AdjustedBalance;

use crate::error::ContractError;
use crate::migration::{
<<<<<<< HEAD
    migrate_config_to_130, migrate_config_to_140, migrate_proposals_to_v111,
    migrate_proposals_to_v140, MigrateMsg, CONFIG_V100,
=======
    migrate_config, migrate_proposals_from_v110, migrate_proposals_from_v121, MigrateMsg,
>>>>>>> 8573d731
};
use crate::state::{CONFIG, PROPOSALS, PROPOSAL_COUNT};

// TODO: uncomment the following use and remove its replacement after it
// use ibc_controller_package::ExecuteMsg::IbcExecuteProposal as ControllerExecuteMsg;
use astroport_governance::ControllerExecuteMsg;

// Contract name and version used for migration.
const CONTRACT_NAME: &str = "astro-assembly";
const CONTRACT_VERSION: &str = env!("CARGO_PKG_VERSION");

// Default pagination constants
const DEFAULT_LIMIT: u32 = 10;
const MAX_LIMIT: u32 = 30;
const DEFAULT_VOTERS_LIMIT: u32 = 100;
const MAX_VOTERS_LIMIT: u32 = 250;

/// Creates a new contract with the specified parameters in the `msg` variable.
#[cfg_attr(not(feature = "library"), entry_point)]
pub fn instantiate(
    deps: DepsMut,
    _env: Env,
    _info: MessageInfo,
    msg: InstantiateMsg,
) -> Result<Response, ContractError> {
    set_contract_version(deps.storage, CONTRACT_NAME, CONTRACT_VERSION)?;

    if msg.whitelisted_links.is_empty() {
        return Err(ContractError::WhitelistEmpty {});
    }

    validate_links(&msg.whitelisted_links)?;

<<<<<<< HEAD
    let config = Config {
        xastro_token_addr: deps.api.addr_validate(&msg.xastro_token_addr)?,
        vxastro_token_addr: addr_opt_validate(deps.api, &msg.vxastro_token_addr)?,
        voting_escrow_delegator_addr: addr_opt_validate(
            deps.api,
            &msg.voting_escrow_delegator_addr,
        )?,
        ibc_controller: addr_opt_validate(deps.api, &msg.ibc_controller)?,
=======
    let mut config = Config {
        xastro_token_addr: deps.api.addr_validate(&msg.xastro_token_addr)?,
        vxastro_token_addr: None,
        ibc_controller: None,
>>>>>>> 8573d731
        builder_unlock_addr: deps.api.addr_validate(&msg.builder_unlock_addr)?,
        proposal_voting_period: msg.proposal_voting_period,
        proposal_effective_delay: msg.proposal_effective_delay,
        proposal_expiration_period: msg.proposal_expiration_period,
        proposal_required_deposit: msg.proposal_required_deposit,
        proposal_required_quorum: Decimal::from_str(&msg.proposal_required_quorum)?,
        proposal_required_threshold: Decimal::from_str(&msg.proposal_required_threshold)?,
        whitelisted_links: msg.whitelisted_links,
    };

<<<<<<< HEAD
=======
    if let Some(vxastro_token_addr) = msg.vxastro_token_addr {
        config.vxastro_token_addr = Some(deps.api.addr_validate(&vxastro_token_addr)?);
    }

    if let Some(ibc_controller) = msg.ibc_controller {
        config.ibc_controller = Some(deps.api.addr_validate(&ibc_controller)?);
    }

>>>>>>> 8573d731
    config.validate()?;

    CONFIG.save(deps.storage, &config)?;

    PROPOSAL_COUNT.save(deps.storage, &Uint64::zero())?;

    Ok(Response::default())
}

/// Exposes all the execute functions available in the contract.
///
/// ## Execute messages
/// * **ExecuteMsg::Receive(cw20_msg)** Receives a message of type [`Cw20ReceiveMsg`] and processes
/// it depending on the received template.
///
/// * **ExecuteMsg::CastVote { proposal_id, vote }** Cast a vote on a specific proposal.
///
/// * **ExecuteMsg::EndProposal { proposal_id }** Sets the status of an expired/finalized proposal.
///
/// * **ExecuteMsg::ExecuteProposal { proposal_id }** Executes a successful proposal.
///
/// * **ExecuteMsg::RemoveCompletedProposal { proposal_id }** Removes a finalized proposal from the proposal list.
///
/// * **ExecuteMsg::UpdateConfig(config)** Updates the contract configuration.
#[cfg_attr(not(feature = "library"), entry_point)]
pub fn execute(
    deps: DepsMut,
    env: Env,
    info: MessageInfo,
    msg: ExecuteMsg,
) -> Result<Response, ContractError> {
    match msg {
        ExecuteMsg::Receive(cw20_msg) => receive_cw20(deps, env, info, cw20_msg),
        ExecuteMsg::CastVote { proposal_id, vote } => cast_vote(deps, env, info, proposal_id, vote),
        ExecuteMsg::EndProposal { proposal_id } => end_proposal(deps, env, proposal_id),
        ExecuteMsg::ExecuteProposal { proposal_id } => execute_proposal(deps, env, proposal_id),
        ExecuteMsg::CheckMessages { messages } => check_messages(env, messages),
        ExecuteMsg::CheckMessagesPassed {} => Err(ContractError::MessagesCheckPassed {}),
        ExecuteMsg::RemoveCompletedProposal { proposal_id } => {
            remove_completed_proposal(deps, env, proposal_id)
        }
        ExecuteMsg::UpdateConfig(config) => update_config(deps, env, info, config),
        ExecuteMsg::IBCProposalCompleted {
            proposal_id,
            status,
        } => update_ibc_proposal_status(deps, info, proposal_id, status),
    }
}

/// Receives a message of type [`Cw20ReceiveMsg`] and processes it depending on the received template.
///
/// * **cw20_msg** CW20 message to process.
pub fn receive_cw20(
    deps: DepsMut,
    env: Env,
    info: MessageInfo,
    cw20_msg: Cw20ReceiveMsg,
) -> Result<Response, ContractError> {
    match from_binary(&cw20_msg.msg)? {
        Cw20HookMsg::SubmitProposal {
            title,
            description,
            link,
            messages,
            ibc_channel,
<<<<<<< HEAD
        } => {
            let sender = deps.api.addr_validate(&cw20_msg.sender)?;
            submit_proposal(
                deps,
                env,
                info,
                sender,
                cw20_msg.amount,
                title,
                description,
                link,
                messages,
                ibc_channel,
            )
        }
=======
        } => submit_proposal(
            deps,
            env,
            info,
            Addr::unchecked(cw20_msg.sender),
            cw20_msg.amount,
            title,
            description,
            link,
            messages,
            ibc_channel,
        ),
>>>>>>> 8573d731
    }
}

/// Submit a brand new proposal and locks some xASTRO as an anti-spam mechanism.
///
/// * **sender** proposal submitter.
///
/// * **deposit_amount**  amount of xASTRO to deposit in order to submit the proposal.
///
/// * **title** proposal title.
///
/// * **description** proposal description.
///
/// * **link** proposal link.
///
<<<<<<< HEAD
/// * **messages** executable messages (actions to perform if the proposal passes).
=======
/// * **link** is an object of type [`Option<String>`]. Proposal link.
///
/// * **messages** is an object of type [`Option<Vec<CosmosMsg>>`]. Executable messages (actions to perform if the proposal passes).
>>>>>>> 8573d731
#[allow(clippy::too_many_arguments)]
pub fn submit_proposal(
    deps: DepsMut,
    env: Env,
    info: MessageInfo,
    sender: Addr,
    deposit_amount: Uint128,
    title: String,
    description: String,
    link: Option<String>,
<<<<<<< HEAD
    messages: Option<Vec<ProposalMessage>>,
=======
    messages: Option<Vec<CosmosMsg>>,
>>>>>>> 8573d731
    ibc_channel: Option<String>,
) -> Result<Response, ContractError> {
    let config = CONFIG.load(deps.storage)?;

    if info.sender != config.xastro_token_addr {
        return Err(ContractError::Unauthorized {});
    }

    if deposit_amount < config.proposal_required_deposit {
        return Err(ContractError::InsufficientDeposit {});
    }

    // Update the proposal count
    let count = PROPOSAL_COUNT.update(deps.storage, |c| -> StdResult<_> {
        Ok(c.checked_add(Uint64::new(1))?)
    })?;

    // Check that controller exists and it supports this channel
    if let Some(ibc_channel) = &ibc_channel {
        if let Some(ibc_controller) = &config.ibc_controller {
            check_controller_supports_channel(deps.querier, ibc_controller, ibc_channel)?;
        } else {
            return Err(ContractError::MissingIBCController {});
        }
    }

    let proposal = Proposal {
        proposal_id: count,
        submitter: sender.clone(),
        status: ProposalStatus::Active,
        for_power: Uint128::zero(),
        against_power: Uint128::zero(),
        for_voters: Vec::new(),
        against_voters: Vec::new(),
        start_block: env.block.height,
        start_time: env.block.time.seconds(),
        end_block: env.block.height + config.proposal_voting_period,
        delayed_end_block: env.block.height
            + config.proposal_voting_period
            + config.proposal_effective_delay,
        expiration_block: env.block.height
            + config.proposal_voting_period
            + config.proposal_effective_delay
            + config.proposal_expiration_period,
        title,
        description,
        link,
        messages,
        deposit_amount,
        ibc_channel,
    };

    proposal.validate(config.whitelisted_links)?;

    PROPOSALS.save(deps.storage, count.u64(), &proposal)?;

<<<<<<< HEAD
    Ok(Response::new().add_attributes(vec![
        attr("action", "submit_proposal"),
        attr("submitter", sender),
        attr("proposal_id", count),
        attr(
=======
    Ok(Response::new()
        .add_attribute("action", "submit_proposal")
        .add_attribute("submitter", sender)
        .add_attribute("proposal_id", count.to_string())
        .add_attribute(
>>>>>>> 8573d731
            "proposal_end_height",
            (env.block.height + config.proposal_voting_period).to_string(),
        ),
    ]))
}

/// Cast a vote on a proposal.
///
/// * **proposal_id** is the identifier of the proposal.
///
/// * **vote_option** contains the vote option.
pub fn cast_vote(
    deps: DepsMut,
    env: Env,
    info: MessageInfo,
    proposal_id: u64,
    vote_option: ProposalVoteOption,
) -> Result<Response, ContractError> {
    let mut proposal = PROPOSALS.load(deps.storage, proposal_id)?;

    if proposal.status != ProposalStatus::Active {
        return Err(ContractError::ProposalNotActive {});
    }

    if proposal.submitter == info.sender {
        return Err(ContractError::Unauthorized {});
    }

    if env.block.height > proposal.end_block {
        return Err(ContractError::VotingPeriodEnded {});
    }

    if proposal.for_voters.contains(&info.sender) || proposal.against_voters.contains(&info.sender)
    {
        return Err(ContractError::UserAlreadyVoted {});
    }

    let voting_power = calc_voting_power(deps.as_ref(), info.sender.to_string(), &proposal)?;

    if voting_power.is_zero() {
        return Err(ContractError::NoVotingPower {});
    }

    match vote_option {
        ProposalVoteOption::For => {
            proposal.for_power = proposal.for_power.checked_add(voting_power)?;
            proposal.for_voters.push(info.sender.clone());
        }
        ProposalVoteOption::Against => {
            proposal.against_power = proposal.against_power.checked_add(voting_power)?;
            proposal.against_voters.push(info.sender.clone());
        }
    };

    PROPOSALS.save(deps.storage, proposal_id, &proposal)?;

    Ok(Response::new().add_attributes(vec![
        attr("action", "cast_vote"),
        attr("proposal_id", proposal_id.to_string()),
        attr("voter", &info.sender),
        attr("vote", vote_option.to_string()),
        attr("voting_power", voting_power),
    ]))
}

<<<<<<< HEAD
/// Ends proposal voting period and sets the proposal status by id.
pub fn end_proposal(deps: DepsMut, env: Env, proposal_id: u64) -> Result<Response, ContractError> {
=======
/// ## Description
/// Ends proposal voting and sets the proposal status.
/// Returns a [`ContractError`] on failure, otherwise returns a [`Response`] with the specified
/// attributes if the operation was successful.
/// ## Params
/// * **deps** is an object of type [`DepsMut`].
///
/// * **env** is an object of type [`Env`].
///
/// * **_info** is an object of type [`MessageInfo`].
///
/// * **proposal_id** is a parameter of type `u64`. This is the proposal identifier.
pub fn end_proposal(
    deps: DepsMut,
    env: Env,
    _info: MessageInfo,
    proposal_id: u64,
) -> Result<Response, ContractError> {
>>>>>>> 8573d731
    let mut proposal = PROPOSALS.load(deps.storage, proposal_id)?;

    if proposal.status != ProposalStatus::Active {
        return Err(ContractError::ProposalNotActive {});
    }

    if env.block.height <= proposal.end_block {
        return Err(ContractError::VotingPeriodNotEnded {});
    }

    let config = CONFIG.load(deps.storage)?;

    let for_votes = proposal.for_power;
    let against_votes = proposal.against_power;
    let total_votes = for_votes + against_votes;

    let total_voting_power = calc_total_voting_power_at(deps.as_ref(), &proposal)?;

    let mut proposal_quorum: Decimal = Decimal::zero();
    let mut proposal_threshold: Decimal = Decimal::zero();

    if !total_voting_power.is_zero() {
        proposal_quorum = Decimal::from_ratio(total_votes, total_voting_power);
    }

    if !total_votes.is_zero() {
        proposal_threshold = Decimal::from_ratio(for_votes, total_votes);
    }

    // Determine the proposal result
    proposal.status = if proposal_quorum >= config.proposal_required_quorum
        && proposal_threshold > config.proposal_required_threshold
    {
        ProposalStatus::Passed
    } else {
        ProposalStatus::Rejected
    };

    PROPOSALS.save(deps.storage, proposal_id, &proposal)?;

    let response = Response::new()
        .add_attributes(vec![
            attr("action", "end_proposal"),
            attr("proposal_id", proposal_id.to_string()),
            attr("proposal_result", proposal.status.to_string()),
        ])
        .add_message(CosmosMsg::Wasm(WasmMsg::Execute {
            contract_addr: config.xastro_token_addr.to_string(),
            msg: to_binary(&Cw20ExecuteMsg::Transfer {
                recipient: proposal.submitter.to_string(),
                amount: proposal.deposit_amount,
            })?,
            funds: vec![],
        }));

    Ok(response)
}

/// Executes a successful proposal by id.
pub fn execute_proposal(
    deps: DepsMut,
    env: Env,
    proposal_id: u64,
) -> Result<Response, ContractError> {
    let mut proposal = PROPOSALS.load(deps.storage, proposal_id)?;

    if proposal.status != ProposalStatus::Passed {
        return Err(ContractError::ProposalNotPassed {});
    }

    if env.block.height < proposal.delayed_end_block {
        return Err(ContractError::ProposalDelayNotEnded {});
    }

    if env.block.height > proposal.expiration_block {
        return Err(ContractError::ExecuteProposalExpired {});
    }

    let messages;
    if let Some(channel) = &proposal.ibc_channel {
<<<<<<< HEAD
        proposal.status = ProposalStatus::InProgress;
        PROPOSALS.save(deps.storage, proposal_id, &proposal)?;

        let config = CONFIG.load(deps.storage)?;
        messages = vec![CosmosMsg::Wasm(wasm_execute(
            config
                .ibc_controller
                .ok_or(ContractError::MissingIBCController {})?,
            &ControllerExecuteMsg::IbcExecuteProposal {
                channel_id: channel.to_string(),
                proposal_id,
                messages: proposal.messages.unwrap_or_default(),
            },
            vec![],
        )?)];
    } else {
        proposal.status = ProposalStatus::Executed;

        PROPOSALS.save(deps.storage, proposal_id, &proposal)?;

        messages = match proposal.messages {
            Some(mut messages) => {
                messages.sort_by(|a, b| a.order.cmp(&b.order));
                messages.into_iter().map(|message| message.msg).collect()
            }
            None => vec![],
        };
=======
        let config = CONFIG.load(deps.storage)?;

        messages = match &proposal.messages {
            Some(messages) => {
                if !messages.is_empty() {
                    proposal.status = ProposalStatus::InProgress;
                    vec![CosmosMsg::Wasm(wasm_execute(
                        config
                            .ibc_controller
                            .ok_or(ContractError::MissingIBCController {})?,
                        &ibc_controller_package::ExecuteMsg::IbcExecuteProposal {
                            channel_id: channel.to_string(),
                            proposal_id,
                            messages: messages.to_vec(),
                        },
                        vec![],
                    )?)]
                } else {
                    proposal.status = ProposalStatus::Executed;
                    vec![]
                }
            }
            None => {
                proposal.status = ProposalStatus::Executed;
                vec![]
            }
        };

        PROPOSALS.save(deps.storage, proposal_id, &proposal)?;
    } else {
        proposal.status = ProposalStatus::Executed;
        PROPOSALS.save(deps.storage, proposal_id, &proposal)?;

        messages = proposal.messages.unwrap_or_default()
>>>>>>> 8573d731
    }

    Ok(Response::new()
        .add_attribute("action", "execute_proposal")
        .add_attribute("proposal_id", proposal_id.to_string())
        .add_messages(messages))
}

/// Checks that proposal messages are correct.
<<<<<<< HEAD
pub fn check_messages(
    env: Env,
    mut messages: Vec<ProposalMessage>,
) -> Result<Response, ContractError> {
    messages.sort_by(|a, b| a.order.cmp(&b.order));
    let mut messages: Vec<_> = messages.into_iter().map(|message| message.msg).collect();
=======
/// Returns [`ContractError`] on failure, otherwise returns a [`Response`] with the specified
/// attributes if the operation was successful.
/// ## Params
/// * **env** is an object of type [`Env`].
///
/// * **messages** is a vector of [`CosmosMsg`].
pub fn check_messages(env: Env, mut messages: Vec<CosmosMsg>) -> Result<Response, ContractError> {
>>>>>>> 8573d731
    messages.push(CosmosMsg::Wasm(WasmMsg::Execute {
        contract_addr: env.contract.address.to_string(),
        msg: to_binary(&ExecuteMsg::CheckMessagesPassed {})?,
        funds: vec![],
    }));

    Ok(Response::new()
        .add_attribute("action", "check_messages")
        .add_messages(messages))
}

/// Removes an expired or rejected proposal from the general proposal list.
pub fn remove_completed_proposal(
    deps: DepsMut,
    env: Env,
    proposal_id: u64,
) -> Result<Response, ContractError> {
    let config = CONFIG.load(deps.storage)?;

    let mut proposal = PROPOSALS.load(deps.storage, proposal_id)?;

    if env.block.height
        > (proposal.end_block + config.proposal_effective_delay + config.proposal_expiration_period)
    {
        proposal.status = ProposalStatus::Expired;
    }

    if proposal.status != ProposalStatus::Expired && proposal.status != ProposalStatus::Rejected {
        return Err(ContractError::ProposalNotCompleted {});
    }

    PROPOSALS.remove(deps.storage, proposal_id);

    Ok(Response::new()
        .add_attribute("action", "remove_completed_proposal")
        .add_attribute("proposal_id", proposal_id.to_string()))
}

/// Updates Assembly contract parameters.
///
/// * **updated_config** new contract configuration.
pub fn update_config(
    deps: DepsMut,
    env: Env,
    info: MessageInfo,
    updated_config: Box<UpdateConfig>,
) -> Result<Response, ContractError> {
    let mut config = CONFIG.load(deps.storage)?;

    // Only the Assembly is allowed to update its own parameters (through a successful proposal)
    if info.sender != env.contract.address {
        return Err(ContractError::Unauthorized {});
    }

<<<<<<< HEAD
    if let Some(xastro_token_addr) = updated_config.xastro_token_addr {
        config.xastro_token_addr = deps.api.addr_validate(&xastro_token_addr)?;
    }

    if let Some(vxastro_token_addr) = updated_config.vxastro_token_addr {
        config.vxastro_token_addr = Some(deps.api.addr_validate(&vxastro_token_addr)?);
    }

    if let Some(voting_escrow_delegator_addr) = updated_config.voting_escrow_delegator_addr {
        config.voting_escrow_delegator_addr = Some(
            deps.api
                .addr_validate(voting_escrow_delegator_addr.as_str())?,
        )
    }

    if let Some(ibc_controller) = updated_config.ibc_controller {
        config.ibc_controller = Some(deps.api.addr_validate(ibc_controller.as_str())?)
=======
    if let Some(ibc_controller) = updated_config.ibc_controller {
        config.ibc_controller = Some(deps.api.addr_validate(&ibc_controller)?)
>>>>>>> 8573d731
    }

    if let Some(builder_unlock_addr) = updated_config.builder_unlock_addr {
        config.builder_unlock_addr = deps.api.addr_validate(&builder_unlock_addr)?;
    }

    if let Some(proposal_voting_period) = updated_config.proposal_voting_period {
        config.proposal_voting_period = proposal_voting_period;
    }

    if let Some(proposal_effective_delay) = updated_config.proposal_effective_delay {
        config.proposal_effective_delay = proposal_effective_delay;
    }

    if let Some(proposal_expiration_period) = updated_config.proposal_expiration_period {
        config.proposal_expiration_period = proposal_expiration_period;
    }

    if let Some(proposal_required_deposit) = updated_config.proposal_required_deposit {
        config.proposal_required_deposit = Uint128::from(proposal_required_deposit);
    }

    if let Some(proposal_required_quorum) = updated_config.proposal_required_quorum {
        config.proposal_required_quorum = Decimal::from_str(&proposal_required_quorum)?;
    }

    if let Some(proposal_required_threshold) = updated_config.proposal_required_threshold {
        config.proposal_required_threshold = Decimal::from_str(&proposal_required_threshold)?;
    }

    if let Some(whitelist_add) = updated_config.whitelist_add {
        validate_links(&whitelist_add)?;

        config.whitelisted_links.append(
            &mut whitelist_add
                .into_iter()
                .filter(|link| !config.whitelisted_links.contains(link))
                .collect(),
        );
    }

    if let Some(whitelist_remove) = updated_config.whitelist_remove {
        config
            .whitelisted_links
            .retain(|link| !whitelist_remove.contains(link));

        if config.whitelisted_links.is_empty() {
            return Err(ContractError::WhitelistEmpty {});
        }
    }

    config.validate()?;

    CONFIG.save(deps.storage, &config)?;

    Ok(Response::new().add_attribute("action", "update_config"))
}

<<<<<<< HEAD
/// Updates proposal status InProgress -> Executed or Failed. Intended to be called in the end of
/// the ibc execution cycle via ibc-controller. Only ibc controller is able to call this function.
=======
/// ## Description
/// Updates proposal status InProgress -> Executed or Failed. Intended to be called in the end of
/// the ibc execution cycle via ibc-controller. Only ibc controller is able to call this function.
/// ## Params
/// * **deps** cosmwasm dependencies,
///
/// * **info** message info,
///
/// * **id** proposal's id,
///
/// * **status** a new proposal status reported by ibc controller.
fn update_ibc_proposal_status(
    deps: DepsMut,
    info: MessageInfo,
    id: u64,
    new_status: ProposalStatus,
) -> Result<Response, ContractError> {
    let config = CONFIG.load(deps.storage)?;
    if Some(info.sender) == config.ibc_controller {
        let mut proposal = PROPOSALS.load(deps.storage, id)?;

        if proposal.status != ProposalStatus::InProgress {
            return Err(ContractError::WrongIbcProposalStatus(
                proposal.status.to_string(),
            ));
        }

        match new_status {
            ProposalStatus::Executed {} | ProposalStatus::Failed {} => {
                proposal.status = new_status;
                PROPOSALS.save(deps.storage, id, &proposal)?;
                Ok(Response::new().add_attribute("action", "ibc_proposal_completed"))
            }
            _ => Err(ContractError::InvalidRemoteIbcProposalStatus(
                new_status.to_string(),
            )),
        }
    } else {
        Err(ContractError::InvalidIBCController {})
    }
}

/// ## Description
/// Expose available contract queries.
/// ## Params
/// * **deps** is an object of type [`Deps`].
>>>>>>> 8573d731
///
/// * **id** proposal's id,
///
/// * **status** a new proposal status reported by ibc controller.
fn update_ibc_proposal_status(
    deps: DepsMut,
    info: MessageInfo,
    id: u64,
    new_status: ProposalStatus,
) -> Result<Response, ContractError> {
    let config = CONFIG.load(deps.storage)?;
    if Some(info.sender) == config.ibc_controller {
        let mut proposal = PROPOSALS.load(deps.storage, id)?;
        match (&proposal.status, &new_status) {
            (
                ProposalStatus::InProgress,
                ProposalStatus::Executed {} | ProposalStatus::Failed {},
            ) => {
                proposal.status = new_status;
                PROPOSALS.save(deps.storage, id, &proposal)?;
                Ok(Response::new().add_attribute("action", "ibc_proposal_completed"))
            }
            _ => Err(ContractError::Unauthorized {}),
        }
    } else {
        Err(ContractError::Unauthorized {})
    }
}

/// Expose available contract queries.
///
/// ## Queries
/// * **QueryMsg::Config {}** Returns core contract settings stored in the [`Config`] structure.
///
/// * **QueryMsg::Proposals { start, limit }** Returns a [`ProposalListResponse`] according to the specified input parameters.
///
/// * **QueryMsg::Proposal { proposal_id }** Returns a [`Proposal`] according to the specified `proposal_id`.
///
/// * **QueryMsg::ProposalVotes { proposal_id }** Returns proposal vote counts that are stored in the [`ProposalVotesResponse`] structure.
///
/// * **QueryMsg::UserVotingPower { user, proposal_id }** Returns user voting power for a specific proposal.
///
/// * **QueryMsg::TotalVotingPower { proposal_id }** Returns total voting power for a specific proposal.
///
/// * **QueryMsg::ProposalVoters {
///             proposal_id,
///             vote_option,
///             start,
///             limit,
///         }** Returns a vector of proposal voters according to the specified input parameters.
#[cfg_attr(not(feature = "library"), entry_point)]
pub fn query(deps: Deps, _env: Env, msg: QueryMsg) -> StdResult<Binary> {
    match msg {
        QueryMsg::Config {} => to_binary(&CONFIG.load(deps.storage)?),
        QueryMsg::Proposals { start, limit } => to_binary(&query_proposals(deps, start, limit)?),
        QueryMsg::Proposal { proposal_id } => to_binary(&query_proposal(deps, proposal_id)?),
        QueryMsg::ProposalVotes { proposal_id } => {
            to_binary(&query_proposal_votes(deps, proposal_id)?)
        }
        QueryMsg::UserVotingPower { user, proposal_id } => {
            let proposal = PROPOSALS.load(deps.storage, proposal_id)?;

            deps.api.addr_validate(&user)?;

            to_binary(&calc_voting_power(deps, user, &proposal)?)
        }
        QueryMsg::TotalVotingPower { proposal_id } => {
            let proposal = PROPOSALS.load(deps.storage, proposal_id)?;
            to_binary(&calc_total_voting_power_at(deps, &proposal)?)
        }
        QueryMsg::ProposalVoters {
            proposal_id,
            vote_option,
            start,
            limit,
        } => to_binary(&query_proposal_voters(
            deps,
            proposal_id,
            vote_option,
            start,
            limit,
        )?),
    }
}

/// Returns proposal information by id.
pub fn query_proposal(deps: Deps, proposal_id: u64) -> StdResult<ProposalResponse> {
    let proposal = PROPOSALS.load(deps.storage, proposal_id)?;

    Ok(ProposalResponse {
        proposal_id: proposal.proposal_id,
        submitter: proposal.submitter,
        status: proposal.status,
        for_power: proposal.for_power,
        against_power: proposal.against_power,
        start_block: proposal.start_block,
        start_time: proposal.start_time,
        end_block: proposal.end_block,
        delayed_end_block: proposal.delayed_end_block,
        expiration_block: proposal.expiration_block,
        title: proposal.title,
        description: proposal.description,
        link: proposal.link,
        messages: proposal.messages,
        deposit_amount: proposal.deposit_amount,
    })
}

/// Returns the current proposal list.
pub fn query_proposals(
    deps: Deps,
    start: Option<u64>,
    limit: Option<u32>,
) -> StdResult<ProposalListResponse> {
    let proposal_count = PROPOSAL_COUNT.load(deps.storage)?;

    let limit = limit.unwrap_or(DEFAULT_LIMIT).min(MAX_LIMIT) as usize;
    let start = start.map(Bound::inclusive);

    let proposal_list = PROPOSALS
        .range(deps.storage, start, None, Order::Ascending)
        .take(limit)
        .map(|item| {
            let (_, proposal) = item?;
            Ok(ProposalResponse {
                proposal_id: proposal.proposal_id,
                submitter: proposal.submitter,
                status: proposal.status,
                for_power: proposal.for_power,
                against_power: proposal.against_power,
                start_block: proposal.start_block,
                start_time: proposal.start_time,
                end_block: proposal.end_block,
                delayed_end_block: proposal.delayed_end_block,
                expiration_block: proposal.expiration_block,
                title: proposal.title,
                description: proposal.description,
                link: proposal.link,
                messages: proposal.messages,
                deposit_amount: proposal.deposit_amount,
            })
        })
        .collect::<StdResult<Vec<_>>>()?;

    Ok(ProposalListResponse {
        proposal_count,
        proposal_list,
    })
}

<<<<<<< HEAD
/// Returns proposal's voters.
pub fn query_proposal_voters(
    deps: Deps,
    proposal_id: u64,
    vote_option: ProposalVoteOption,
    start: Option<u64>,
    limit: Option<u32>,
) -> StdResult<Vec<Addr>> {
    let limit = limit.unwrap_or(DEFAULT_VOTERS_LIMIT).min(MAX_VOTERS_LIMIT);
    let start = start.unwrap_or_default();

    let proposal = PROPOSALS.load(deps.storage, proposal_id)?;

    let voters = match vote_option {
        ProposalVoteOption::For => proposal.for_voters,
        ProposalVoteOption::Against => proposal.against_voters,
    };

    Ok(voters
        .iter()
        .skip(start as usize)
        .take(limit as usize)
        .cloned()
        .collect())
=======
/// ## Description
/// Returns proposal information stored in the [`Proposal`] structure.
/// ## Params
/// * **deps** is an object of type [`Deps`].
///
/// * **proposal_id** is a parameter of type `u64`. This is the proposal identifier.
pub fn query_proposal(deps: Deps, proposal_id: u64) -> StdResult<Proposal> {
    let proposal = PROPOSALS.load(deps.storage, proposal_id)?;
    Ok(proposal)
>>>>>>> 8573d731
}

/// Returns proposal votes stored in the [`ProposalVotesResponse`] structure.
pub fn query_proposal_votes(deps: Deps, proposal_id: u64) -> StdResult<ProposalVotesResponse> {
    let proposal = PROPOSALS.load(deps.storage, proposal_id)?;

    Ok(ProposalVotesResponse {
        proposal_id,
        for_power: proposal.for_power,
        against_power: proposal.against_power,
    })
}

/// Calculates an address' voting power at the specified block.
///
/// * **sender** address whose voting power we calculate.
///
/// * **proposal** proposal for which we want to compute the `sender` (voter) voting power.
pub fn calc_voting_power(deps: Deps, sender: String, proposal: &Proposal) -> StdResult<Uint128> {
    let config = CONFIG.load(deps.storage)?;

    // This is the address' xASTRO balance at the previous block (proposal.start_block - 1).
    // We use the previous block because it always has an up-to-date checkpoint.
    // BalanceAt will always return the balance information in the previous block,
    // so we don't subtract one block from proposal.start_block.
    let xastro_amount: BalanceResponse = deps.querier.query_wasm_smart(
        config.xastro_token_addr,
        &XAstroTokenQueryMsg::BalanceAt {
            address: sender.clone(),
            block: proposal.start_block,
        },
    )?;

    let mut total = xastro_amount.balance;

    let locked_amount: AllocationResponse = deps.querier.query_wasm_smart(
        config.builder_unlock_addr,
        &BuilderUnlockQueryMsg::Allocation {
            account: sender.clone(),
        },
    )?;

    if !locked_amount.params.amount.is_zero() {
        total = total
            .checked_add(locked_amount.params.amount)?
            .checked_sub(locked_amount.status.astro_withdrawn)?;
    }

    if let Some(vxastro_token_addr) = config.vxastro_token_addr {
        let vxastro_amount: Uint128 =
            if let Some(voting_escrow_delegator_addr) = config.voting_escrow_delegator_addr {
                deps.querier.query_wasm_smart(
                    voting_escrow_delegator_addr,
                    &AdjustedBalance {
                        account: sender.clone(),
                        timestamp: Some(proposal.start_time - WEEK),
                    },
                )?
            } else {
                let res: VotingPowerResponse = deps.querier.query_wasm_smart(
                    &vxastro_token_addr,
                    &VotingEscrowQueryMsg::UserVotingPowerAt {
                        user: sender.clone(),
                        time: proposal.start_time - WEEK,
                    },
                )?;

                res.voting_power
            };

        if !vxastro_amount.is_zero() {
            total = total.checked_add(vxastro_amount)?;
        }

        let locked_xastro: Uint128 = deps.querier.query_wasm_smart(
            vxastro_token_addr,
            &VotingEscrowQueryMsg::UserDepositAtHeight {
                user: sender,
                height: proposal.start_block,
            },
        )?;

        total = total.checked_add(locked_xastro)?;
    }

    Ok(total)
}

/// Calculates the total voting power at a specified block (that is relevant for a specific proposal).
///
/// * **proposal** proposal for which we calculate the total voting power.
pub fn calc_total_voting_power_at(deps: Deps, proposal: &Proposal) -> StdResult<Uint128> {
    let config = CONFIG.load(deps.storage)?;

    // This is the address' xASTRO balance at the previous block (proposal.start_block - 1).
    // We use the previous block because it always has an up-to-date checkpoint.
    let mut total: Uint128 = deps.querier.query_wasm_smart(
        &config.xastro_token_addr,
        &XAstroTokenQueryMsg::TotalSupplyAt {
            block: proposal.start_block - 1,
        },
    )?;

    // Total amount of ASTRO locked in the initial builder's unlock schedule
    let builder_state: StateResponse = deps
        .querier
        .query_wasm_smart(config.builder_unlock_addr, &BuilderUnlockQueryMsg::State {})?;

    if !builder_state.remaining_astro_tokens.is_zero() {
        total = total.checked_add(builder_state.remaining_astro_tokens)?;
    }

    if let Some(vxastro_token_addr) = config.vxastro_token_addr {
        // Total vxASTRO voting power
        let vxastro: VotingPowerResponse = deps.querier.query_wasm_smart(
            vxastro_token_addr,
            &VotingEscrowQueryMsg::TotalVotingPowerAt {
                time: proposal.start_time - WEEK,
            },
        )?;
        if !vxastro.voting_power.is_zero() {
            total = total.checked_add(vxastro.voting_power)?;
        }
    }

    Ok(total)
}

/// ## Description
/// Checks that controller supports given IBC-channel.
<<<<<<< HEAD
=======
/// ## Params
/// * **querier** is an object of type [`QuerierWrapper`].
///
/// * **ibc_controller** is an ibc controller contract address.
///
/// * **given_channel** is an IBC channel id the function needs to check.
pub fn check_controller_supports_channel(
    querier: QuerierWrapper,
    ibc_controller: &Addr,
    given_channel: &String,
) -> Result<(), ContractError> {
    let port_id = Some(format!("wasm.{ibc_controller}"));
    let ListChannelsResponse { channels } =
        querier.query(&QueryRequest::Ibc(IbcQuery::ListChannels { port_id }))?;
    channels
        .iter()
        .find(|channel| &channel.endpoint.channel_id == given_channel)
        .map(|_| ())
        .ok_or_else(|| ContractError::InvalidChannel(given_channel.to_string()))
}

/// ## Description
/// Used for contract migration. Returns a default object of type [`Response`].
>>>>>>> 8573d731
/// ## Params
/// * **querier** is an object of type [`QuerierWrapper`].
///
/// * **ibc_controller** is an ibc controller contract address.
///
/// * **given_channel** is an IBC channel id the function needs to check.
pub fn check_controller_supports_channel(
    querier: QuerierWrapper,
    ibc_controller: &Addr,
    given_channel: &String,
) -> Result<(), ContractError> {
    let port_id = Some(format!("wasm.{ibc_controller}"));
    let ListChannelsResponse { channels } =
        querier.query(&QueryRequest::Ibc(IbcQuery::ListChannels { port_id }))?;
    channels
        .iter()
        .find(|channel| &channel.endpoint.channel_id == given_channel)
        .map(|_| ())
        .ok_or_else(|| ContractError::InvalidChannel(given_channel.to_string()))
}

/// Manages contract migration.
#[cfg_attr(not(feature = "library"), entry_point)]
pub fn migrate(mut deps: DepsMut, _env: Env, msg: MigrateMsg) -> Result<Response, ContractError> {
    let contract_version = get_contract_version(deps.storage)?;

    match contract_version.contract.as_ref() {
        "astro-assembly" => match contract_version.version.as_ref() {
<<<<<<< HEAD
            "1.0.2" | "1.1.0" => {
                let config = CONFIG_V100.load(deps.storage)?;
                migrate_proposals_to_v111(&mut deps, &config)?;
                migrate_config_to_130(&mut deps, config, msg.clone())?;
                migrate_config_to_140(deps.branch(), msg)?;
            }
            "1.1.1" | "1.2.0" => {
                let config = CONFIG_V100.load(deps.storage)?;
                migrate_proposals_to_v140(deps.branch())?;
                migrate_config_to_130(&mut deps, config, msg.clone())?;
                migrate_config_to_140(deps.branch(), msg)?;
            }
            "1.3.0" => {
                migrate_proposals_to_v140(deps.branch())?;
                migrate_config_to_140(deps.branch(), msg)?;
=======
            "1.1.0" => {
                migrate_config(&mut deps, &msg)?;
                migrate_proposals_from_v110(deps.storage)?;
            }
            "1.2.1" => {
                migrate_proposals_from_v121(deps.storage)?;
>>>>>>> 8573d731
            }
            _ => return Err(ContractError::MigrationError {}),
        },
        _ => return Err(ContractError::MigrationError {}),
    };

    set_contract_version(deps.storage, CONTRACT_NAME, CONTRACT_VERSION)?;

    Ok(Response::new()
        .add_attribute("previous_contract_name", &contract_version.contract)
        .add_attribute("previous_contract_version", &contract_version.version)
        .add_attribute("new_contract_name", CONTRACT_NAME)
        .add_attribute("new_contract_version", CONTRACT_VERSION))
}<|MERGE_RESOLUTION|>--- conflicted
+++ resolved
@@ -8,18 +8,11 @@
 use cw_storage_plus::Bound;
 use std::str::FromStr;
 
-<<<<<<< HEAD
 use crate::astroport;
-use astroport_governance::assembly::{
-    helpers::validate_links, Config, Cw20HookMsg, ExecuteMsg, InstantiateMsg, Proposal,
-    ProposalListResponse, ProposalMessage, ProposalResponse, ProposalStatus, ProposalVoteOption,
-    ProposalVotesResponse, QueryMsg, UpdateConfig,
-=======
 use astroport_governance::assembly::{
     helpers::validate_links, Config, Cw20HookMsg, ExecuteMsg, InstantiateMsg, Proposal,
     ProposalListResponse, ProposalStatus, ProposalVoteOption, ProposalVotesResponse, QueryMsg,
     UpdateConfig,
->>>>>>> 8573d731
 };
 
 use crate::astroport::asset::addr_opt_validate;
@@ -32,19 +25,10 @@
 use astroport_governance::voting_escrow_delegation::QueryMsg::AdjustedBalance;
 
 use crate::error::ContractError;
-use crate::migration::{
-<<<<<<< HEAD
-    migrate_config_to_130, migrate_config_to_140, migrate_proposals_to_v111,
-    migrate_proposals_to_v140, MigrateMsg, CONFIG_V100,
-=======
-    migrate_config, migrate_proposals_from_v110, migrate_proposals_from_v121, MigrateMsg,
->>>>>>> 8573d731
-};
+use crate::migration::{migrate_config_to_140, migrate_proposals_to_v140, MigrateMsg};
 use crate::state::{CONFIG, PROPOSALS, PROPOSAL_COUNT};
 
-// TODO: uncomment the following use and remove its replacement after it
-// use ibc_controller_package::ExecuteMsg::IbcExecuteProposal as ControllerExecuteMsg;
-use astroport_governance::ControllerExecuteMsg;
+use ibc_controller_package::ExecuteMsg as ControllerExecuteMsg;
 
 // Contract name and version used for migration.
 const CONTRACT_NAME: &str = "astro-assembly";
@@ -72,7 +56,6 @@
 
     validate_links(&msg.whitelisted_links)?;
 
-<<<<<<< HEAD
     let config = Config {
         xastro_token_addr: deps.api.addr_validate(&msg.xastro_token_addr)?,
         vxastro_token_addr: addr_opt_validate(deps.api, &msg.vxastro_token_addr)?,
@@ -81,12 +64,6 @@
             &msg.voting_escrow_delegator_addr,
         )?,
         ibc_controller: addr_opt_validate(deps.api, &msg.ibc_controller)?,
-=======
-    let mut config = Config {
-        xastro_token_addr: deps.api.addr_validate(&msg.xastro_token_addr)?,
-        vxastro_token_addr: None,
-        ibc_controller: None,
->>>>>>> 8573d731
         builder_unlock_addr: deps.api.addr_validate(&msg.builder_unlock_addr)?,
         proposal_voting_period: msg.proposal_voting_period,
         proposal_effective_delay: msg.proposal_effective_delay,
@@ -97,17 +74,6 @@
         whitelisted_links: msg.whitelisted_links,
     };
 
-<<<<<<< HEAD
-=======
-    if let Some(vxastro_token_addr) = msg.vxastro_token_addr {
-        config.vxastro_token_addr = Some(deps.api.addr_validate(&vxastro_token_addr)?);
-    }
-
-    if let Some(ibc_controller) = msg.ibc_controller {
-        config.ibc_controller = Some(deps.api.addr_validate(&ibc_controller)?);
-    }
-
->>>>>>> 8573d731
     config.validate()?;
 
     CONFIG.save(deps.storage, &config)?;
@@ -173,23 +139,6 @@
             link,
             messages,
             ibc_channel,
-<<<<<<< HEAD
-        } => {
-            let sender = deps.api.addr_validate(&cw20_msg.sender)?;
-            submit_proposal(
-                deps,
-                env,
-                info,
-                sender,
-                cw20_msg.amount,
-                title,
-                description,
-                link,
-                messages,
-                ibc_channel,
-            )
-        }
-=======
         } => submit_proposal(
             deps,
             env,
@@ -202,7 +151,6 @@
             messages,
             ibc_channel,
         ),
->>>>>>> 8573d731
     }
 }
 
@@ -218,13 +166,7 @@
 ///
 /// * **link** proposal link.
 ///
-<<<<<<< HEAD
 /// * **messages** executable messages (actions to perform if the proposal passes).
-=======
-/// * **link** is an object of type [`Option<String>`]. Proposal link.
-///
-/// * **messages** is an object of type [`Option<Vec<CosmosMsg>>`]. Executable messages (actions to perform if the proposal passes).
->>>>>>> 8573d731
 #[allow(clippy::too_many_arguments)]
 pub fn submit_proposal(
     deps: DepsMut,
@@ -235,11 +177,7 @@
     title: String,
     description: String,
     link: Option<String>,
-<<<<<<< HEAD
-    messages: Option<Vec<ProposalMessage>>,
-=======
     messages: Option<Vec<CosmosMsg>>,
->>>>>>> 8573d731
     ibc_channel: Option<String>,
 ) -> Result<Response, ContractError> {
     let config = CONFIG.load(deps.storage)?;
@@ -296,19 +234,11 @@
 
     PROPOSALS.save(deps.storage, count.u64(), &proposal)?;
 
-<<<<<<< HEAD
     Ok(Response::new().add_attributes(vec![
         attr("action", "submit_proposal"),
         attr("submitter", sender),
         attr("proposal_id", count),
         attr(
-=======
-    Ok(Response::new()
-        .add_attribute("action", "submit_proposal")
-        .add_attribute("submitter", sender)
-        .add_attribute("proposal_id", count.to_string())
-        .add_attribute(
->>>>>>> 8573d731
             "proposal_end_height",
             (env.block.height + config.proposal_voting_period).to_string(),
         ),
@@ -374,29 +304,8 @@
     ]))
 }
 
-<<<<<<< HEAD
 /// Ends proposal voting period and sets the proposal status by id.
 pub fn end_proposal(deps: DepsMut, env: Env, proposal_id: u64) -> Result<Response, ContractError> {
-=======
-/// ## Description
-/// Ends proposal voting and sets the proposal status.
-/// Returns a [`ContractError`] on failure, otherwise returns a [`Response`] with the specified
-/// attributes if the operation was successful.
-/// ## Params
-/// * **deps** is an object of type [`DepsMut`].
-///
-/// * **env** is an object of type [`Env`].
-///
-/// * **_info** is an object of type [`MessageInfo`].
-///
-/// * **proposal_id** is a parameter of type `u64`. This is the proposal identifier.
-pub fn end_proposal(
-    deps: DepsMut,
-    env: Env,
-    _info: MessageInfo,
-    proposal_id: u64,
-) -> Result<Response, ContractError> {
->>>>>>> 8573d731
     let mut proposal = PROPOSALS.load(deps.storage, proposal_id)?;
 
     if proposal.status != ProposalStatus::Active {
@@ -477,35 +386,6 @@
 
     let messages;
     if let Some(channel) = &proposal.ibc_channel {
-<<<<<<< HEAD
-        proposal.status = ProposalStatus::InProgress;
-        PROPOSALS.save(deps.storage, proposal_id, &proposal)?;
-
-        let config = CONFIG.load(deps.storage)?;
-        messages = vec![CosmosMsg::Wasm(wasm_execute(
-            config
-                .ibc_controller
-                .ok_or(ContractError::MissingIBCController {})?,
-            &ControllerExecuteMsg::IbcExecuteProposal {
-                channel_id: channel.to_string(),
-                proposal_id,
-                messages: proposal.messages.unwrap_or_default(),
-            },
-            vec![],
-        )?)];
-    } else {
-        proposal.status = ProposalStatus::Executed;
-
-        PROPOSALS.save(deps.storage, proposal_id, &proposal)?;
-
-        messages = match proposal.messages {
-            Some(mut messages) => {
-                messages.sort_by(|a, b| a.order.cmp(&b.order));
-                messages.into_iter().map(|message| message.msg).collect()
-            }
-            None => vec![],
-        };
-=======
         let config = CONFIG.load(deps.storage)?;
 
         messages = match &proposal.messages {
@@ -516,7 +396,7 @@
                         config
                             .ibc_controller
                             .ok_or(ContractError::MissingIBCController {})?,
-                        &ibc_controller_package::ExecuteMsg::IbcExecuteProposal {
+                        &ControllerExecuteMsg::IbcExecuteProposal {
                             channel_id: channel.to_string(),
                             proposal_id,
                             messages: messages.to_vec(),
@@ -540,7 +420,6 @@
         PROPOSALS.save(deps.storage, proposal_id, &proposal)?;
 
         messages = proposal.messages.unwrap_or_default()
->>>>>>> 8573d731
     }
 
     Ok(Response::new()
@@ -550,22 +429,7 @@
 }
 
 /// Checks that proposal messages are correct.
-<<<<<<< HEAD
-pub fn check_messages(
-    env: Env,
-    mut messages: Vec<ProposalMessage>,
-) -> Result<Response, ContractError> {
-    messages.sort_by(|a, b| a.order.cmp(&b.order));
-    let mut messages: Vec<_> = messages.into_iter().map(|message| message.msg).collect();
-=======
-/// Returns [`ContractError`] on failure, otherwise returns a [`Response`] with the specified
-/// attributes if the operation was successful.
-/// ## Params
-/// * **env** is an object of type [`Env`].
-///
-/// * **messages** is a vector of [`CosmosMsg`].
 pub fn check_messages(env: Env, mut messages: Vec<CosmosMsg>) -> Result<Response, ContractError> {
->>>>>>> 8573d731
     messages.push(CosmosMsg::Wasm(WasmMsg::Execute {
         contract_addr: env.contract.address.to_string(),
         msg: to_binary(&ExecuteMsg::CheckMessagesPassed {})?,
@@ -620,7 +484,6 @@
         return Err(ContractError::Unauthorized {});
     }
 
-<<<<<<< HEAD
     if let Some(xastro_token_addr) = updated_config.xastro_token_addr {
         config.xastro_token_addr = deps.api.addr_validate(&xastro_token_addr)?;
     }
@@ -637,11 +500,7 @@
     }
 
     if let Some(ibc_controller) = updated_config.ibc_controller {
-        config.ibc_controller = Some(deps.api.addr_validate(ibc_controller.as_str())?)
-=======
-    if let Some(ibc_controller) = updated_config.ibc_controller {
         config.ibc_controller = Some(deps.api.addr_validate(&ibc_controller)?)
->>>>>>> 8573d731
     }
 
     if let Some(builder_unlock_addr) = updated_config.builder_unlock_addr {
@@ -700,17 +559,8 @@
     Ok(Response::new().add_attribute("action", "update_config"))
 }
 
-<<<<<<< HEAD
 /// Updates proposal status InProgress -> Executed or Failed. Intended to be called in the end of
 /// the ibc execution cycle via ibc-controller. Only ibc controller is able to call this function.
-=======
-/// ## Description
-/// Updates proposal status InProgress -> Executed or Failed. Intended to be called in the end of
-/// the ibc execution cycle via ibc-controller. Only ibc controller is able to call this function.
-/// ## Params
-/// * **deps** cosmwasm dependencies,
-///
-/// * **info** message info,
 ///
 /// * **id** proposal's id,
 ///
@@ -743,40 +593,6 @@
         }
     } else {
         Err(ContractError::InvalidIBCController {})
-    }
-}
-
-/// ## Description
-/// Expose available contract queries.
-/// ## Params
-/// * **deps** is an object of type [`Deps`].
->>>>>>> 8573d731
-///
-/// * **id** proposal's id,
-///
-/// * **status** a new proposal status reported by ibc controller.
-fn update_ibc_proposal_status(
-    deps: DepsMut,
-    info: MessageInfo,
-    id: u64,
-    new_status: ProposalStatus,
-) -> Result<Response, ContractError> {
-    let config = CONFIG.load(deps.storage)?;
-    if Some(info.sender) == config.ibc_controller {
-        let mut proposal = PROPOSALS.load(deps.storage, id)?;
-        match (&proposal.status, &new_status) {
-            (
-                ProposalStatus::InProgress,
-                ProposalStatus::Executed {} | ProposalStatus::Failed {},
-            ) => {
-                proposal.status = new_status;
-                PROPOSALS.save(deps.storage, id, &proposal)?;
-                Ok(Response::new().add_attribute("action", "ibc_proposal_completed"))
-            }
-            _ => Err(ContractError::Unauthorized {}),
-        }
-    } else {
-        Err(ContractError::Unauthorized {})
     }
 }
 
@@ -837,26 +653,9 @@
 }
 
 /// Returns proposal information by id.
-pub fn query_proposal(deps: Deps, proposal_id: u64) -> StdResult<ProposalResponse> {
+pub fn query_proposal(deps: Deps, proposal_id: u64) -> StdResult<Proposal> {
     let proposal = PROPOSALS.load(deps.storage, proposal_id)?;
-
-    Ok(ProposalResponse {
-        proposal_id: proposal.proposal_id,
-        submitter: proposal.submitter,
-        status: proposal.status,
-        for_power: proposal.for_power,
-        against_power: proposal.against_power,
-        start_block: proposal.start_block,
-        start_time: proposal.start_time,
-        end_block: proposal.end_block,
-        delayed_end_block: proposal.delayed_end_block,
-        expiration_block: proposal.expiration_block,
-        title: proposal.title,
-        description: proposal.description,
-        link: proposal.link,
-        messages: proposal.messages,
-        deposit_amount: proposal.deposit_amount,
-    })
+    Ok(proposal)
 }
 
 /// Returns the current proposal list.
@@ -874,24 +673,8 @@
         .range(deps.storage, start, None, Order::Ascending)
         .take(limit)
         .map(|item| {
-            let (_, proposal) = item?;
-            Ok(ProposalResponse {
-                proposal_id: proposal.proposal_id,
-                submitter: proposal.submitter,
-                status: proposal.status,
-                for_power: proposal.for_power,
-                against_power: proposal.against_power,
-                start_block: proposal.start_block,
-                start_time: proposal.start_time,
-                end_block: proposal.end_block,
-                delayed_end_block: proposal.delayed_end_block,
-                expiration_block: proposal.expiration_block,
-                title: proposal.title,
-                description: proposal.description,
-                link: proposal.link,
-                messages: proposal.messages,
-                deposit_amount: proposal.deposit_amount,
-            })
+            let (_, v) = item?;
+            Ok(v)
         })
         .collect::<StdResult<Vec<_>>>()?;
 
@@ -901,7 +684,6 @@
     })
 }
 
-<<<<<<< HEAD
 /// Returns proposal's voters.
 pub fn query_proposal_voters(
     deps: Deps,
@@ -926,17 +708,6 @@
         .take(limit as usize)
         .cloned()
         .collect())
-=======
-/// ## Description
-/// Returns proposal information stored in the [`Proposal`] structure.
-/// ## Params
-/// * **deps** is an object of type [`Deps`].
-///
-/// * **proposal_id** is a parameter of type `u64`. This is the proposal identifier.
-pub fn query_proposal(deps: Deps, proposal_id: u64) -> StdResult<Proposal> {
-    let proposal = PROPOSALS.load(deps.storage, proposal_id)?;
-    Ok(proposal)
->>>>>>> 8573d731
 }
 
 /// Returns proposal votes stored in the [`ProposalVotesResponse`] structure.
@@ -1065,10 +836,7 @@
     Ok(total)
 }
 
-/// ## Description
 /// Checks that controller supports given IBC-channel.
-<<<<<<< HEAD
-=======
 /// ## Params
 /// * **querier** is an object of type [`QuerierWrapper`].
 ///
@@ -1090,30 +858,6 @@
         .ok_or_else(|| ContractError::InvalidChannel(given_channel.to_string()))
 }
 
-/// ## Description
-/// Used for contract migration. Returns a default object of type [`Response`].
->>>>>>> 8573d731
-/// ## Params
-/// * **querier** is an object of type [`QuerierWrapper`].
-///
-/// * **ibc_controller** is an ibc controller contract address.
-///
-/// * **given_channel** is an IBC channel id the function needs to check.
-pub fn check_controller_supports_channel(
-    querier: QuerierWrapper,
-    ibc_controller: &Addr,
-    given_channel: &String,
-) -> Result<(), ContractError> {
-    let port_id = Some(format!("wasm.{ibc_controller}"));
-    let ListChannelsResponse { channels } =
-        querier.query(&QueryRequest::Ibc(IbcQuery::ListChannels { port_id }))?;
-    channels
-        .iter()
-        .find(|channel| &channel.endpoint.channel_id == given_channel)
-        .map(|_| ())
-        .ok_or_else(|| ContractError::InvalidChannel(given_channel.to_string()))
-}
-
 /// Manages contract migration.
 #[cfg_attr(not(feature = "library"), entry_point)]
 pub fn migrate(mut deps: DepsMut, _env: Env, msg: MigrateMsg) -> Result<Response, ContractError> {
@@ -1121,30 +865,9 @@
 
     match contract_version.contract.as_ref() {
         "astro-assembly" => match contract_version.version.as_ref() {
-<<<<<<< HEAD
-            "1.0.2" | "1.1.0" => {
-                let config = CONFIG_V100.load(deps.storage)?;
-                migrate_proposals_to_v111(&mut deps, &config)?;
-                migrate_config_to_130(&mut deps, config, msg.clone())?;
-                migrate_config_to_140(deps.branch(), msg)?;
-            }
-            "1.1.1" | "1.2.0" => {
-                let config = CONFIG_V100.load(deps.storage)?;
-                migrate_proposals_to_v140(deps.branch())?;
-                migrate_config_to_130(&mut deps, config, msg.clone())?;
-                migrate_config_to_140(deps.branch(), msg)?;
-            }
             "1.3.0" => {
-                migrate_proposals_to_v140(deps.branch())?;
-                migrate_config_to_140(deps.branch(), msg)?;
-=======
-            "1.1.0" => {
-                migrate_config(&mut deps, &msg)?;
-                migrate_proposals_from_v110(deps.storage)?;
-            }
-            "1.2.1" => {
-                migrate_proposals_from_v121(deps.storage)?;
->>>>>>> 8573d731
+                let cfg = migrate_config_to_140(deps.branch(), msg)?;
+                migrate_proposals_to_v140(deps.branch(), &cfg)?;
             }
             _ => return Err(ContractError::MigrationError {}),
         },
