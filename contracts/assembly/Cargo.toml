[package]
name = "astro-assembly"
version = "3.0.0"
authors = ["Astroport"]
edition = "2021"
description = "Astroport DAO Contract"
license = "GPL-3.0-only"
repository = "https://github.com/astroport-fi/astroport-governance"
homepage = "https://astroport.fi"

[lib]
crate-type = ["cdylib", "rlib"]

[features]
backtraces = ["cosmwasm-std/backtraces"]
testnet = []
library = []

[dependencies]
cw2.workspace = true
cosmwasm-std = { workspace = true, features = ["ibc3", "cosmwasm_1_1"] }
cw-storage-plus.workspace = true
thiserror.workspace = true
cosmwasm-schema.workspace = true
cw-utils.workspace = true
<<<<<<< HEAD
astroport-governance = { path = "../../packages/astroport-governance", version = "3" }
astroport = { git = "https://github.com/astroport-fi/astroport-core", version = "4", branch = "feat/astroport_v4" }
astro-satellite = { git = "https://github.com/astroport-fi/astroport_ibc", features = ["library"], version = "1.2.0" }
=======
astroport-governance = { path = "../../packages/astroport-governance", version = "4.0.0" }
astroport = "4"
>>>>>>> 16c093e1
ibc-controller-package = "1.0.0"

[dev-dependencies]
cw-multi-test = { git = "https://github.com/astroport-fi/cw-multi-test", branch = "feat/bank_with_send_hooks", features = ["cosmwasm_1_1"] }
<<<<<<< HEAD
osmosis-std = "0.21"
astroport-staking = { git = "https://github.com/astroport-fi/astroport-core", version = "2", branch = "feat/astroport_v4" }
astroport-tokenfactory-tracker = { git = "https://github.com/astroport-fi/astroport-core", version = "1", branch = "feat/astroport_v4" }
builder-unlock = { path = "../builder_unlock", version = "3" }
=======
osmosis-std = "0.25.0"
astroport-staking = "2.1"
astroport-tokenfactory-tracker = { version = "1", features = ["library"] }
astroport-voting-escrow = { path = "../voting_escrow", version = "1.0.0", features = ["library"] }
builder-unlock = { version = "3", features = ["library"] }
>>>>>>> 16c093e1
anyhow = "1"
test-case = "3.3.1"<|MERGE_RESOLUTION|>--- conflicted
+++ resolved
@@ -23,29 +23,16 @@
 thiserror.workspace = true
 cosmwasm-schema.workspace = true
 cw-utils.workspace = true
-<<<<<<< HEAD
-astroport-governance = { path = "../../packages/astroport-governance", version = "3" }
-astroport = { git = "https://github.com/astroport-fi/astroport-core", version = "4", branch = "feat/astroport_v4" }
-astro-satellite = { git = "https://github.com/astroport-fi/astroport_ibc", features = ["library"], version = "1.2.0" }
-=======
 astroport-governance = { path = "../../packages/astroport-governance", version = "4.0.0" }
 astroport = "4"
->>>>>>> 16c093e1
 ibc-controller-package = "1.0.0"
 
 [dev-dependencies]
 cw-multi-test = { git = "https://github.com/astroport-fi/cw-multi-test", branch = "feat/bank_with_send_hooks", features = ["cosmwasm_1_1"] }
-<<<<<<< HEAD
-osmosis-std = "0.21"
-astroport-staking = { git = "https://github.com/astroport-fi/astroport-core", version = "2", branch = "feat/astroport_v4" }
-astroport-tokenfactory-tracker = { git = "https://github.com/astroport-fi/astroport-core", version = "1", branch = "feat/astroport_v4" }
-builder-unlock = { path = "../builder_unlock", version = "3" }
-=======
 osmosis-std = "0.25.0"
 astroport-staking = "2.1"
 astroport-tokenfactory-tracker = { version = "1", features = ["library"] }
 astroport-voting-escrow = { path = "../voting_escrow", version = "1.0.0", features = ["library"] }
 builder-unlock = { version = "3", features = ["library"] }
->>>>>>> 16c093e1
 anyhow = "1"
 test-case = "3.3.1"