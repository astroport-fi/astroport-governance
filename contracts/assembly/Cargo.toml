[package]
name = "astro-assembly"
version = "1.3.0"
authors = ["Astroport"]
edition = "2021"

[lib]
crate-type = ["cdylib", "rlib"]

[features]
backtraces = ["cosmwasm-std/backtraces"]
testnet = ["astroport-governance/testnet"]
library = []

[dependencies]
cw2 = "0.15"
cw20 = "0.15"
cosmwasm-std = { version = "1.1", features = ["ibc3"] }
cw-storage-plus = "0.15"
astroport-governance = { path = "../../packages/astroport-governance" }
<<<<<<< HEAD
ibc-controller-package = { git = "https://github.com/astroport-fi/astroport_ibc.git", branch = "release" }
astroport = { git = "https://github.com/astroport-fi/astroport-core.git", branch = "fix/sync_deps" }
=======
ibc-controller-package = { git = "https://github.com/astroport-fi/astroport_ibc.git", branch = "fix/oak_audit" }
astroport = { git = "https://github.com/astroport-fi/hidden_astroport_core.git", branch = "release" }
>>>>>>> d74d72cc
thiserror = { version = "1.0" }
cosmwasm-schema = "1.1"

[dev-dependencies]
cw-multi-test = "0.15"

astroport-token = { git = "https://github.com/astroport-fi/astroport-core.git", branch = "fix/sync_deps" }
astroport-xastro-token = { git = "https://github.com/astroport-fi/astroport-core.git", branch = "fix/sync_deps" }
voting-escrow = { path = "../voting_escrow", default-features = false }
astroport-staking = { git = "https://github.com/astroport-fi/astroport-core.git", branch = "fix/sync_deps" }
builder-unlock = { path = "../builder_unlock", default-features = false }
anyhow = "1"<|MERGE_RESOLUTION|>--- conflicted
+++ resolved
@@ -18,13 +18,8 @@
 cosmwasm-std = { version = "1.1", features = ["ibc3"] }
 cw-storage-plus = "0.15"
 astroport-governance = { path = "../../packages/astroport-governance" }
-<<<<<<< HEAD
 ibc-controller-package = { git = "https://github.com/astroport-fi/astroport_ibc.git", branch = "release" }
 astroport = { git = "https://github.com/astroport-fi/astroport-core.git", branch = "fix/sync_deps" }
-=======
-ibc-controller-package = { git = "https://github.com/astroport-fi/astroport_ibc.git", branch = "fix/oak_audit" }
-astroport = { git = "https://github.com/astroport-fi/hidden_astroport_core.git", branch = "release" }
->>>>>>> d74d72cc
 thiserror = { version = "1.0" }
 cosmwasm-schema = "1.1"
 
