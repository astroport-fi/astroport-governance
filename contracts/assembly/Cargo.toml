[package]
name = "astro-assembly"
version = "1.3.0"
authors = ["Astroport"]
edition = "2021"

[lib]
crate-type = ["cdylib", "rlib"]

[features]
backtraces = ["cosmwasm-std/backtraces"]
testnet = ["astroport-governance/testnet"]
library = []

[dependencies]
cw2 = "0.15"
cw20 = "0.15"
cosmwasm-std = { version = "1.1", features = ["ibc3"] }
cw-storage-plus = "0.15"
astroport-governance = { path = "../../packages/astroport-governance" }
<<<<<<< HEAD
ibc-controller-package = { git = "https://github.com/astroport-fi/astroport_ibc.git", branch = "feat/fix_deps" }
astroport = { git = "https://github.com/astroport-fi/astroport-core.git", branch = "release" }
=======
ibc-controller-package = { git = "https://github.com/astroport-fi/astroport_ibc.git", branch = "release" }
astroport = { git = "https://github.com/astroport-fi/hidden_astroport_core.git", branch = "release" }
>>>>>>> 00b57264
thiserror = { version = "1.0" }
cosmwasm-schema = "1.1"

[dev-dependencies]
cw-multi-test = "0.15"

astroport-token = { git = "https://github.com/astroport-fi/astroport-core.git", branch = "release" }
astroport-xastro-token = { git = "https://github.com/astroport-fi/astroport-core.git", branch = "release" }
voting-escrow = { path = "../voting_escrow", default-features = false }
astroport-staking = { git = "https://github.com/astroport-fi/astroport-core.git", branch = "release" }
builder-unlock = { path = "../builder_unlock", default-features = false }
anyhow = "1"<|MERGE_RESOLUTION|>--- conflicted
+++ resolved
@@ -18,13 +18,8 @@
 cosmwasm-std = { version = "1.1", features = ["ibc3"] }
 cw-storage-plus = "0.15"
 astroport-governance = { path = "../../packages/astroport-governance" }
-<<<<<<< HEAD
-ibc-controller-package = { git = "https://github.com/astroport-fi/astroport_ibc.git", branch = "feat/fix_deps" }
+ibc-controller-package = { git = "https://github.com/astroport-fi/astroport_ibc.git", branch = "release" }
 astroport = { git = "https://github.com/astroport-fi/astroport-core.git", branch = "release" }
-=======
-ibc-controller-package = { git = "https://github.com/astroport-fi/astroport_ibc.git", branch = "release" }
-astroport = { git = "https://github.com/astroport-fi/hidden_astroport_core.git", branch = "release" }
->>>>>>> 00b57264
 thiserror = { version = "1.0" }
 cosmwasm-schema = "1.1"
 
