--- conflicted
+++ resolved
@@ -17,27 +17,6 @@
 library = []
 
 [dependencies]
-<<<<<<< HEAD
-cw2 = "0.15"
-cw20 = "0.15"
-cosmwasm-std = { version = "1.1", features = ["ibc3"] }
-cw-storage-plus = "0.15"
-astroport-governance = { path = "../../packages/astroport-governance" }
-ibc-controller-package = { git = "https://github.com/astroport-fi/astroport_ibc", branch = "feat/update_deps_2023_05_22" }
-thiserror = { version = "1.0" }
-cosmwasm-schema = "1.1"
-
-[dev-dependencies]
-cw-multi-test = "0.15"
-astroport-token = { git = "https://github.com/astroport-fi/astroport-core", branch = "feat/merge_hidden_2023_05_22" }
-astroport-xastro-token = { git = "https://github.com/astroport-fi/astroport-core", branch = "feat/merge_hidden_2023_05_22" }
-voting-escrow = { path = "../voting_escrow" }
-voting-escrow-delegation = { path = "../voting_escrow_delegation" }
-astroport-nft = { path = "../nft" }
-astroport-staking = { git = "https://github.com/astroport-fi/astroport-core", branch = "feat/merge_hidden_2023_05_22" }
-builder-unlock = { path = "../builder_unlock" }
-anyhow = "1"
-=======
 cw2.workspace = true
 cosmwasm-std = { workspace = true, features = ["ibc3", "cosmwasm_1_1"] }
 cw-storage-plus.workspace = true
@@ -52,9 +31,8 @@
 [dev-dependencies]
 cw-multi-test = { git = "https://github.com/astroport-fi/cw-multi-test", branch = "feat/bank_with_send_hooks", features = ["cosmwasm_1_1"] }
 osmosis-std = "0.21"
-astroport-staking = { git = "https://github.com/astroport-fi/hidden_astroport_core", version = "2" }
-astroport-tokenfactory-tracker = { git = "https://github.com/astroport-fi/hidden_astroport_core", version = "1" }
+astroport-staking = { git = "https://github.com/astroport-fi/astroport-core", version = "2" }
+astroport-tokenfactory-tracker = { git = "https://github.com/astroport-fi/astroport-core", version = "1" }
 builder-unlock = { path = "../builder_unlock", version = "3" }
 anyhow = "1"
-test-case = "3.3.1"
->>>>>>> e1c44757
+test-case = "3.3.1"