<<<<<<< HEAD
use cosmwasm_schema::write_api;

use astroport_governance::assembly::{ExecuteMsg, InstantiateMsg, QueryMsg};
=======
use astroport_governance::assembly::{ExecuteMsg, InstantiateMsg, QueryMsg};
use cosmwasm_schema::write_api;
>>>>>>> 8573d731

fn main() {
    write_api! {
        instantiate: InstantiateMsg,
        query: QueryMsg,
<<<<<<< HEAD
        execute: ExecuteMsg,
=======
        execute: ExecuteMsg
>>>>>>> 8573d731
    }
}<|MERGE_RESOLUTION|>--- conflicted
+++ resolved
@@ -1,20 +1,10 @@
-<<<<<<< HEAD
-use cosmwasm_schema::write_api;
-
-use astroport_governance::assembly::{ExecuteMsg, InstantiateMsg, QueryMsg};
-=======
 use astroport_governance::assembly::{ExecuteMsg, InstantiateMsg, QueryMsg};
 use cosmwasm_schema::write_api;
->>>>>>> 8573d731
 
 fn main() {
     write_api! {
         instantiate: InstantiateMsg,
         query: QueryMsg,
-<<<<<<< HEAD
         execute: ExecuteMsg,
-=======
-        execute: ExecuteMsg
->>>>>>> 8573d731
     }
 }