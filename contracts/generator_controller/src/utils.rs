--- conflicted
+++ resolved
@@ -1,19 +1,11 @@
-<<<<<<< HEAD
-=======
 use std::collections::HashSet;
->>>>>>> 8573d731
 use std::ops::RangeInclusive;
 
 use crate::astroport;
 use astroport::asset::{pair_info_by_pool, AssetInfo};
 use astroport::factory::PairType;
-<<<<<<< HEAD
-use astroport::querier::query_pair_info;
-use cosmwasm_std::{Addr, Order, QuerierWrapper, StdError, StdResult, Storage, Uint128};
-=======
 use astroport_governance::generator_controller::ConfigResponse;
-use cosmwasm_std::{Addr, Deps, Order, StdError, StdResult, Storage, Uint128};
->>>>>>> 8573d731
+use cosmwasm_std::{Addr, Deps, Order, QuerierWrapper, StdError, StdResult, Storage, Uint128};
 use cw_storage_plus::Bound;
 
 use crate::astroport::querier::query_pair_info;
@@ -80,17 +72,9 @@
         .into_iter()
         .filter_map(|(pool_addr, vxastro_amount)| {
             // Check the address is a LP token and retrieve a pair info
-<<<<<<< HEAD
             let pair_info = pair_info_by_pool(querier, pool_addr).ok()?;
             // Check a pair is registered in factory
             query_pair_info(querier, factory_addr.clone(), &pair_info.asset_infos).ok()?;
-=======
-            let pair_info = pair_info_by_pool(&deps.querier, pool_addr).ok()?;
-
-            // Check a pair is registered in factory
-            query_pair_info(&deps.querier, factory_addr.clone(), &pair_info.asset_infos).ok()?;
-
->>>>>>> 8573d731
             let condition = !blocklisted_pair_types.contains(&pair_info.pair_type)
                 && !blocked_tokens.contains(&pair_info.asset_infos[0])
                 && !blocked_tokens.contains(&pair_info.asset_infos[1]);
@@ -320,10 +304,6 @@
     Ok(period_opt)
 }
 
-<<<<<<< HEAD
-=======
-/// ## Description
->>>>>>> 8573d731
 /// Fetches all slope changes between `last_period` and `period` for specific pool.
 pub(crate) fn fetch_slope_changes(
     storage: &dyn Storage,
