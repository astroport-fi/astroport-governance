--- conflicted
+++ resolved
@@ -487,8 +487,6 @@
 }
 
 /// ## Description
-<<<<<<< HEAD
-=======
 /// Only contract owner can call this function.  
 /// The function sets a new limit of blacklisted voters that can be kicked at once.
 ///
@@ -548,7 +546,6 @@
 }
 
 /// ## Description
->>>>>>> 97bdd4ed
 /// Only contract owner can call this function.
 /// The function sets new limit of pools which are eligible to receive allocation points.
 ///
