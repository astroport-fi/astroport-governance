use std::collections::HashSet;
use std::convert::TryInto;

use crate::astroport;
<<<<<<< HEAD
use astroport::asset::pair_info_by_pool;
=======
>>>>>>> 8573d731
use astroport::common::{claim_ownership, drop_ownership_proposal, propose_new_owner};
#[cfg(not(feature = "library"))]
use cosmwasm_std::entry_point;
use cosmwasm_std::{
    to_binary, Addr, Binary, CosmosMsg, Decimal, Deps, DepsMut, Env, Fraction, MessageInfo, Order,
    Response, StdError, StdResult, Uint128, WasmMsg,
};
use cw2::set_contract_version;
use itertools::Itertools;

use astroport_governance::generator_controller::{
    ExecuteMsg, InstantiateMsg, MigrateMsg, QueryMsg, UserInfoResponse, VOTERS_MAX_LIMIT,
};
use astroport_governance::utils::{calc_voting_power, get_period, WEEK};
use astroport_governance::voting_escrow::QueryMsg::CheckVotersAreBlacklisted;
use astroport_governance::voting_escrow::{
    get_lock_info, get_voting_power, BlacklistedVotersResponse,
};

use crate::bps::BasicPoints;
use crate::error::ContractError;
<<<<<<< HEAD
=======
use crate::migration::migrate_configs_to_v120;

>>>>>>> 8573d731
use crate::state::{
    Config, TuneInfo, UserInfo, VotedPoolInfo, CONFIG, OWNERSHIP_PROPOSAL, POOLS, TUNE_INFO,
    USER_INFO,
};

use crate::utils::{
    cancel_user_changes, check_duplicated, filter_pools, get_pool_info, update_pool_info,
    validate_pool, validate_pools_limit, vote_for_pool,
};

/// Contract name that is used for migration.
const CONTRACT_NAME: &str = "generator-controller";
/// Contract version that is used for migration.
const CONTRACT_VERSION: &str = env!("CARGO_PKG_VERSION");

const DAY: u64 = 86400;
/// The user can only vote once every 10 days
const VOTE_COOLDOWN: u64 = DAY * 10;
/// It is possible to tune pools once every 14 days
const TUNE_COOLDOWN: u64 = WEEK * 2;

type ExecuteResult = Result<Response, ContractError>;

/// Creates a new contract with the specified parameters in the [`InstantiateMsg`].
#[cfg_attr(not(feature = "library"), entry_point)]
pub fn instantiate(
    deps: DepsMut,
    env: Env,
    _info: MessageInfo,
    msg: InstantiateMsg,
) -> ExecuteResult {
    set_contract_version(deps.storage, CONTRACT_NAME, CONTRACT_VERSION)?;

    CONFIG.save(
        deps.storage,
        &Config {
            owner: deps.api.addr_validate(&msg.owner)?,
            escrow_addr: deps.api.addr_validate(&msg.escrow_addr)?,
            generator_addr: deps.api.addr_validate(&msg.generator_addr)?,
            factory_addr: deps.api.addr_validate(&msg.factory_addr)?,
            pools_limit: validate_pools_limit(msg.pools_limit)?,
            blacklisted_voters_limit: None,
            main_pool: None,
            main_pool_min_alloc: Decimal::zero(),
            whitelisted_pools: vec![],
        },
    )?;

    // Set tune_ts just for safety so the first tuning could happen in 2 weeks
    TUNE_INFO.save(
        deps.storage,
        &TuneInfo {
            tune_ts: env.block.time.seconds(),
            pool_alloc_points: vec![],
        },
    )?;

    Ok(Response::default())
}

/// Exposes all the execute functions available in the contract.
///
/// ## Execute messages
/// * **ExecuteMsg::KickBlacklistedVoters { blacklisted_voters }** Removes all votes applied by
/// blacklisted voters
///
/// * **ExecuteMsg::Vote { votes }** Casts votes for pools
///
/// * **ExecuteMsg::TunePools** Launches pool tuning
///
/// * **ExecuteMsg::ChangePoolsLimit { limit }** Changes the number of pools which are eligible
/// to receive allocation points
///
/// * **ExecuteMsg::UpdateConfig { blacklisted_voters_limit }** Changes the number of blacklisted
/// voters that can be kicked at once
///
/// * **ExecuteMsg::UpdateWhitelist { add, remove }** Adds or removes lp tokens which are eligible
/// to receive votes.
///
/// * **ExecuteMsg::ProposeNewOwner { owner, expires_in }** Creates a new request to change
/// contract ownership.
///
/// * **ExecuteMsg::DropOwnershipProposal {}** Removes a request to change contract ownership.
///
/// * **ExecuteMsg::ClaimOwnership {}** Claims contract ownership.
#[cfg_attr(not(feature = "library"), entry_point)]
pub fn execute(deps: DepsMut, env: Env, info: MessageInfo, msg: ExecuteMsg) -> ExecuteResult {
    match msg {
        ExecuteMsg::KickBlacklistedVoters { blacklisted_voters } => {
            kick_blacklisted_voters(deps, env, blacklisted_voters)
        }
        ExecuteMsg::Vote { votes } => handle_vote(deps, env, info, votes),
        ExecuteMsg::TunePools {} => tune_pools(deps, env),
        ExecuteMsg::ChangePoolsLimit { limit } => change_pools_limit(deps, info, limit),
        ExecuteMsg::UpdateConfig {
            blacklisted_voters_limit,
            main_pool,
            main_pool_min_alloc,
            remove_main_pool,
        } => update_config(
            deps,
            info,
            blacklisted_voters_limit,
            main_pool,
            main_pool_min_alloc,
            remove_main_pool,
        ),
        ExecuteMsg::UpdateWhitelist { add, remove } => update_whitelist(deps, info, add, remove),
        ExecuteMsg::ProposeNewOwner {
            new_owner,
            expires_in,
        } => {
            let config: Config = CONFIG.load(deps.storage)?;

            propose_new_owner(
                deps,
                info,
                env,
                new_owner,
                expires_in,
                config.owner,
                OWNERSHIP_PROPOSAL,
            )
            .map_err(Into::into)
        }
        ExecuteMsg::DropOwnershipProposal {} => {
            let config: Config = CONFIG.load(deps.storage)?;

            drop_ownership_proposal(deps, info, config.owner, OWNERSHIP_PROPOSAL)
                .map_err(Into::into)
        }
        ExecuteMsg::ClaimOwnership {} => {
            claim_ownership(deps, info, env, OWNERSHIP_PROPOSAL, |deps, new_owner| {
                CONFIG
                    .update::<_, StdError>(deps.storage, |mut v| {
                        v.owner = new_owner;
                        Ok(v)
                    })
                    .map(|_| ())
            })
            .map_err(Into::into)
        }
    }
}

<<<<<<< HEAD
/// This function removes all votes applied by blacklisted voters.
=======
/// Adds or removes lp tokens which are eligible to receive votes.
/// Returns a [`ContractError`] on failure.
fn update_whitelist(
    deps: DepsMut,
    info: MessageInfo,
    add: Option<Vec<String>>,
    remove: Option<Vec<String>>,
) -> Result<Response, ContractError> {
    let mut cfg = CONFIG.load(deps.storage)?;

    // Permission check
    if info.sender != cfg.owner {
        return Err(ContractError::Unauthorized {});
    }

    // Remove old LP tokens
    if let Some(remove_lp_tokens) = remove {
        cfg.whitelisted_pools
            .retain(|pool| !remove_lp_tokens.contains(&pool.to_string()));
    }

    // Add new lp tokens
    if let Some(add_lp_tokens) = add {
        cfg.whitelisted_pools.append(
            &mut add_lp_tokens
                .into_iter()
                .map(|lp_token| {
                    let lp_token_addr = deps.api.addr_validate(lp_token.as_str())?;
                    validate_pool(deps.as_ref(), &cfg, &lp_token_addr)?;
                    Ok(lp_token_addr)
                })
                .collect::<Result<Vec<_>, ContractError>>()?,
        );
        check_duplicated(&cfg.whitelisted_pools).map_err(|_|
            ContractError::Std(StdError::generic_err("The resulting whitelist contains duplicated pools. It's either provided 'add' list contains duplicated pools or some of the added pools are already whitelisted.")))?;
    }

    CONFIG.save(deps.storage, &cfg)?;
    Ok(Response::default().add_attribute("action", "update_whitelist"))
}

/// ## Description
/// This function removes all votes applied by blacklisted voters. Returns [`Response`] in case
/// of success or [`ContractError`] in case of errors.
///
/// ## Params
/// * **deps** is an object of type [`DepsMut`].
///
/// * **env** is an object of type [`Env`].
>>>>>>> 8573d731
///
/// * **holders** list with blacklisted holders whose votes will be removed.
fn kick_blacklisted_voters(deps: DepsMut, env: Env, voters: Vec<String>) -> ExecuteResult {
    let block_period = get_period(env.block.time.seconds())?;
    let config = CONFIG.load(deps.storage)?;

    if voters.len() > config.blacklisted_voters_limit.unwrap_or(VOTERS_MAX_LIMIT) as usize {
        return Err(ContractError::KickVotersLimitExceeded {});
    }

    // Check duplicated voters
    let addrs_set = voters.iter().collect::<HashSet<_>>();
    if voters.len() != addrs_set.len() {
        return Err(ContractError::DuplicatedVoters {});
    }

    // Check if voters are blacklisted
    let res: BlacklistedVotersResponse = deps.querier.query_wasm_smart(
        config.escrow_addr,
        &CheckVotersAreBlacklisted {
            voters: voters.clone(),
        },
    )?;

    if !res.eq(&BlacklistedVotersResponse::VotersBlacklisted {}) {
        return Err(ContractError::Std(StdError::generic_err(res.to_string())));
    }

    for voter in voters {
        let voter_addr = deps.api.addr_validate(&voter)?;
        if let Some(user_info) = USER_INFO.may_load(deps.storage, &voter_addr)? {
            if user_info.lock_end > block_period {
                let user_last_vote_period = get_period(user_info.vote_ts)?;
                // Calculate voting power before changes
                let old_vp_at_period = calc_voting_power(
                    user_info.slope,
                    user_info.voting_power,
                    user_last_vote_period,
                    block_period,
                );

                // Cancel changes applied by previous votes
                user_info.votes.iter().try_for_each(|(pool_addr, bps)| {
                    cancel_user_changes(
                        deps.storage,
                        block_period + 1,
                        pool_addr,
                        *bps,
                        old_vp_at_period,
                        user_info.slope,
                        user_info.lock_end,
                    )
                })?;

                let user_info = UserInfo {
                    vote_ts: env.block.time.seconds(),
                    lock_end: block_period,
                    ..Default::default()
                };

                USER_INFO.save(deps.storage, &voter_addr, &user_info)?;
            }
        }
    }

    Ok(Response::new().add_attribute("action", "kick_holders"))
}

/// The function checks that:
/// * the user voting power is > 0,
/// * user didn't vote for last 10 days,
/// * all pool addresses are valid LP token addresses,
/// * 'votes' vector doesn't contain duplicated pool addresses,
/// * sum of all BPS values <= 10000.
///
/// The function cancels changes applied by previous votes and apply new votes for the next period.
/// New vote parameters are saved in [`USER_INFO`].
///
/// The function returns [`Response`] in case of success or [`ContractError`] in case of errors.
///
/// * **votes** is a vector of pairs ([`String`], [`u16`]).
/// Tuple consists of pool address and percentage of user's voting power for a given pool.
/// Percentage should be in BPS form.
fn handle_vote(
    deps: DepsMut,
    env: Env,
    info: MessageInfo,
    votes: Vec<(String, u16)>,
) -> ExecuteResult {
    let user = info.sender;
    let block_period = get_period(env.block.time.seconds())?;
    let config = CONFIG.load(deps.storage)?;
    let user_vp = get_voting_power(&deps.querier, &config.escrow_addr, &user)?;

    if user_vp.is_zero() {
        return Err(ContractError::ZeroVotingPower {});
    }

    if config.whitelisted_pools.is_empty() {
        return Err(ContractError::WhitelistEmpty {});
    }

    let user_info = USER_INFO.may_load(deps.storage, &user)?.unwrap_or_default();
    // Does the user eligible to vote again?
    if env.block.time.seconds() - user_info.vote_ts < VOTE_COOLDOWN {
        return Err(ContractError::CooldownError(VOTE_COOLDOWN / DAY));
    }

    check_duplicated(
        &votes
            .iter()
            .map(|vote| {
                let (lp_token, _) = vote;
                Addr::unchecked(lp_token)
            })
            .collect::<Vec<_>>(),
    )?;

    // Validating addrs and bps
    let votes = votes
        .into_iter()
        .map(|(addr, bps)| {
<<<<<<< HEAD
            let addr = deps.api.addr_validate(&addr)?;
            // Voting for the main pool is prohibited
            if let Some(main_pool) = &config.main_pool {
                if &addr == main_pool {
                    return Err(ContractError::MainPoolVoteProhibited(main_pool.to_string()));
                }
            }
            // Check an address is a lp token
            pair_info_by_pool(&deps.querier, &addr)
                .map_err(|_| ContractError::InvalidLPTokenAddress(addr.to_string()))?;
=======
            let pool = deps.api.addr_validate(&addr)?;

            if !config.whitelisted_pools.contains(&pool) {
                return Err(ContractError::PoolIsNotWhitelisted(pool.to_string()));
            }

            validate_pool(deps.as_ref(), &config, &pool)?;

>>>>>>> 8573d731
            let bps: BasicPoints = bps.try_into()?;
            Ok((pool, bps))
        })
        .collect::<Result<Vec<_>, ContractError>>()?;

    // Check the bps sum is within the limit
    votes
        .iter()
        .try_fold(BasicPoints::default(), |acc, (_, bps)| {
            acc.checked_add(*bps)
        })?;

    if user_info.lock_end > block_period {
        let user_last_vote_period = get_period(user_info.vote_ts).unwrap_or(block_period);
        // Calculate voting power before changes
        let old_vp_at_period = calc_voting_power(
            user_info.slope,
            user_info.voting_power,
            user_last_vote_period,
            block_period,
        );

        // Cancel changes applied by previous votes
        user_info.votes.iter().try_for_each(|(pool_addr, bps)| {
            cancel_user_changes(
                deps.storage,
                block_period + 1,
                pool_addr,
                *bps,
                old_vp_at_period,
                user_info.slope,
                user_info.lock_end,
            )
        })?;
    }

    let ve_lock_info = get_lock_info(&deps.querier, &config.escrow_addr, &user)?;

    // Votes are applied to the next period
    votes.iter().try_for_each(|(pool_addr, bps)| {
        vote_for_pool(
            deps.storage,
            block_period + 1,
            pool_addr,
            *bps,
            user_vp,
            ve_lock_info.slope,
            ve_lock_info.end,
        )
    })?;

    let user_info = UserInfo {
        vote_ts: env.block.time.seconds(),
        voting_power: user_vp,
        slope: ve_lock_info.slope,
        lock_end: ve_lock_info.end,
        votes,
    };

    USER_INFO.save(deps.storage, &user, &user_info)?;

    Ok(Response::new().add_attribute("action", "vote"))
}

/// The function checks that the last pools tuning happened >= 14 days ago.
/// Then it calculates voting power for each pool at the current period, filters all pools which
/// are not eligible to receive allocation points,
/// takes top X pools by voting power, where X is 'config.pools_limit', calculates allocation points
/// for these pools and applies allocation points in generator contract.
fn tune_pools(deps: DepsMut, env: Env) -> ExecuteResult {
    let mut tune_info = TUNE_INFO.load(deps.storage)?;
    let config = CONFIG.load(deps.storage)?;
    let block_period = get_period(env.block.time.seconds())?;

    if env.block.time.seconds() - tune_info.tune_ts < TUNE_COOLDOWN {
        return Err(ContractError::CooldownError(TUNE_COOLDOWN / DAY));
    }

    let pool_votes: Vec<_> = POOLS
        .keys(deps.as_ref().storage, None, None, Order::Ascending)
        .collect::<Vec<_>>()
        .into_iter()
        .map(|pool_addr| {
            let pool_addr = pool_addr?;

            let pool_info = update_pool_info(deps.storage, block_period, &pool_addr, None)?;
            // Remove pools with zero voting power so we won't iterate over them in future
            if pool_info.vxastro_amount.is_zero() {
                POOLS.remove(deps.storage, &pool_addr)
            }
            Ok((pool_addr, pool_info.vxastro_amount))
        })
        .collect::<StdResult<Vec<_>>>()?
        .into_iter()
        .filter(|(_, vxastro_amount)| !vxastro_amount.is_zero())
        .sorted_by(|(_, a), (_, b)| b.cmp(a)) // Sort in descending order
        .collect();

    tune_info.pool_alloc_points = filter_pools(
        &deps.querier,
        &config.generator_addr,
        &config.factory_addr,
        pool_votes,
        config.pools_limit + 1, // +1 additional pool if we will need to remove the main pool
    )?;

    // Set allocation points for the main pool
    match config.main_pool {
        Some(main_pool) if !config.main_pool_min_alloc.is_zero() => {
            // Main pool may appear in the pool list thus we need to eliminate its contribution in the total VP.
            tune_info
                .pool_alloc_points
                .retain(|(pool, _)| pool != &main_pool.to_string());
            // If there is no main pool in the filtered list then we need to remove additional pool
            tune_info.pool_alloc_points = tune_info
                .pool_alloc_points
                .iter()
                .take(config.pools_limit as usize)
                .cloned()
                .collect();

            let total_vp: Uint128 = tune_info
                .pool_alloc_points
                .iter()
                .fold(Uint128::zero(), |acc, (_, vp)| acc + vp);
            // Calculate main pool contribution.
            // Example (30% for the main pool): VP + x = y, x = 0.3y => y = VP/0.7  => x = 0.3 * VP / 0.7,
            // where VP - total VP, x - main pool's contribution, y - new total VP.
            // x = 0.3 * VP * (1-0.3)^(-1)
            let main_pool_contribution = config.main_pool_min_alloc
                * total_vp
                * (Decimal::one() - config.main_pool_min_alloc).inv().unwrap();
            tune_info
                .pool_alloc_points
                .push((main_pool.to_string(), main_pool_contribution))
        }
        _ => {
            // there is no main pool or min alloc is 0%
            tune_info.pool_alloc_points = tune_info
                .pool_alloc_points
                .iter()
                .take(config.pools_limit as usize)
                .cloned()
                .collect();
        }
    }

    if tune_info.pool_alloc_points.is_empty() {
        return Err(ContractError::TuneNoPools {});
    }

    tune_info.tune_ts = env.block.time.seconds();
    TUNE_INFO.save(deps.storage, &tune_info)?;

    // Set new alloc points
    let setup_pools_msg = CosmosMsg::Wasm(WasmMsg::Execute {
        contract_addr: config.generator_addr.to_string(),
        msg: to_binary(&astroport::generator::ExecuteMsg::SetupPools {
            pools: tune_info.pool_alloc_points,
        })?,
        funds: vec![],
    });

    Ok(Response::new()
        .add_message(setup_pools_msg)
        .add_attribute("action", "tune_pools"))
}

/// Only contract owner can call this function.  
/// The function sets a new limit of blacklisted voters that can be kicked at once.
///
/// * **blacklisted_voters_limit** is a new limit of blacklisted voters which can be kicked at once
///
/// * **main_pool** is a main pool address
///
/// * **main_pool_min_alloc** is a minimum percentage of ASTRO emissions that this pool should get every block
///
/// * **remove_main_pool** should the main pool be removed or not
fn update_config(
    deps: DepsMut,
    info: MessageInfo,
    blacklisted_voters_limit: Option<u32>,
    main_pool: Option<String>,
    main_pool_min_alloc: Option<Decimal>,
    remove_main_pool: Option<bool>,
) -> ExecuteResult {
    let mut config = CONFIG.load(deps.storage)?;

    if info.sender != config.owner {
        return Err(ContractError::Unauthorized {});
    }

    if let Some(blacklisted_voters_limit) = blacklisted_voters_limit {
        config.blacklisted_voters_limit = Some(blacklisted_voters_limit);
    }

    if let Some(main_pool_min_alloc) = main_pool_min_alloc {
        if main_pool_min_alloc == Decimal::zero() || main_pool_min_alloc >= Decimal::one() {
            return Err(ContractError::MainPoolMinAllocFailed {});
        }
        config.main_pool_min_alloc = main_pool_min_alloc;
    }

    if let Some(main_pool) = main_pool {
        if config.main_pool_min_alloc.is_zero() {
            return Err(StdError::generic_err("Main pool min alloc can not be zero").into());
        }
        config.main_pool = Some(deps.api.addr_validate(&main_pool)?);
    }

    if let Some(remove_main_pool) = remove_main_pool {
        if remove_main_pool {
            config.main_pool = None;
        }
    }

    CONFIG.save(deps.storage, &config)?;

    Ok(Response::default().add_attribute("action", "update_config"))
}

/// Only contract owner can call this function.
/// The function sets new limit of pools which are eligible to receive allocation points.
///
/// * **limit** is a new limit of pools which are eligible to receive allocation points.
fn change_pools_limit(deps: DepsMut, info: MessageInfo, limit: u64) -> ExecuteResult {
    let mut config = CONFIG.load(deps.storage)?;

    if info.sender != config.owner {
        return Err(ContractError::Unauthorized {});
    }

    config.pools_limit = validate_pools_limit(limit)?;
    CONFIG.save(deps.storage, &config)?;

    Ok(Response::default().add_attribute("action", "change_pools_limit"))
}

/// Expose available contract queries.
///
/// ## Queries
/// * **QueryMsg::UserInfo { user }** Fetch user information
///
/// * **QueryMsg::TuneInfo** Fetch last tuning information
///
/// * **QueryMsg::Config** Fetch contract config
///
/// * **QueryMsg::PoolInfo { pool_addr }** Fetch pool's voting information at the current period.
///
/// * **QueryMsg::PoolInfoAtPeriod { pool_addr, period }** Fetch pool's voting information at a specified period.
#[cfg_attr(not(feature = "library"), entry_point)]
pub fn query(deps: Deps, env: Env, msg: QueryMsg) -> StdResult<Binary> {
    match msg {
        QueryMsg::UserInfo { user } => to_binary(&user_info(deps, user)?),
        QueryMsg::TuneInfo {} => to_binary(&TUNE_INFO.load(deps.storage)?),
        QueryMsg::Config {} => to_binary(&CONFIG.load(deps.storage)?),
        QueryMsg::PoolInfo { pool_addr } => to_binary(&pool_info(deps, env, pool_addr, None)?),
        QueryMsg::PoolInfoAtPeriod { pool_addr, period } => {
            to_binary(&pool_info(deps, env, pool_addr, Some(period))?)
        }
    }
}

/// Returns user information.
fn user_info(deps: Deps, user: String) -> StdResult<UserInfoResponse> {
    let user_addr = deps.api.addr_validate(&user)?;
    USER_INFO
        .may_load(deps.storage, &user_addr)?
        .map(UserInfo::into_response)
        .ok_or_else(|| StdError::generic_err("User not found"))
}

/// Returns pool's voting information at a specified period.
fn pool_info(
    deps: Deps,
    env: Env,
    pool_addr: String,
    period: Option<u64>,
) -> StdResult<VotedPoolInfo> {
    let pool_addr = deps.api.addr_validate(&pool_addr)?;
    let block_period = get_period(env.block.time.seconds())?;
    let period = period.unwrap_or(block_period);
    get_pool_info(deps.storage, period, &pool_addr)
}

/// Manages contract migration
#[cfg_attr(not(feature = "library"), entry_point)]
<<<<<<< HEAD
pub fn migrate(_deps: DepsMut, _env: Env, _msg: MigrateMsg) -> Result<Response, ContractError> {
    Err(ContractError::MigrationError {})
=======
pub fn migrate(mut deps: DepsMut, _env: Env, _msg: MigrateMsg) -> Result<Response, ContractError> {
    let contract_version = get_contract_version(deps.storage)?;

    match contract_version.contract.as_ref() {
        "generator-controller" => match contract_version.version.as_ref() {
            "1.1.0" => migrate_configs_to_v120(&mut deps)?,
            _ => return Err(ContractError::MigrationError {}),
        },
        _ => return Err(ContractError::MigrationError {}),
    };

    set_contract_version(deps.storage, CONTRACT_NAME, CONTRACT_VERSION)?;

    Ok(Response::new()
        .add_attribute("previous_contract_name", &contract_version.contract)
        .add_attribute("previous_contract_version", &contract_version.version)
        .add_attribute("new_contract_name", CONTRACT_NAME)
        .add_attribute("new_contract_version", CONTRACT_VERSION))
>>>>>>> 8573d731
}<|MERGE_RESOLUTION|>--- conflicted
+++ resolved
@@ -2,10 +2,6 @@
 use std::convert::TryInto;
 
 use crate::astroport;
-<<<<<<< HEAD
-use astroport::asset::pair_info_by_pool;
-=======
->>>>>>> 8573d731
 use astroport::common::{claim_ownership, drop_ownership_proposal, propose_new_owner};
 #[cfg(not(feature = "library"))]
 use cosmwasm_std::entry_point;
@@ -27,11 +23,6 @@
 
 use crate::bps::BasicPoints;
 use crate::error::ContractError;
-<<<<<<< HEAD
-=======
-use crate::migration::migrate_configs_to_v120;
-
->>>>>>> 8573d731
 use crate::state::{
     Config, TuneInfo, UserInfo, VotedPoolInfo, CONFIG, OWNERSHIP_PROPOSAL, POOLS, TUNE_INFO,
     USER_INFO,
@@ -177,9 +168,6 @@
     }
 }
 
-<<<<<<< HEAD
-/// This function removes all votes applied by blacklisted voters.
-=======
 /// Adds or removes lp tokens which are eligible to receive votes.
 /// Returns a [`ContractError`] on failure.
 fn update_whitelist(
@@ -221,15 +209,7 @@
     Ok(Response::default().add_attribute("action", "update_whitelist"))
 }
 
-/// ## Description
-/// This function removes all votes applied by blacklisted voters. Returns [`Response`] in case
-/// of success or [`ContractError`] in case of errors.
-///
-/// ## Params
-/// * **deps** is an object of type [`DepsMut`].
-///
-/// * **env** is an object of type [`Env`].
->>>>>>> 8573d731
+/// This function removes all votes applied by blacklisted voters.
 ///
 /// * **holders** list with blacklisted holders whose votes will be removed.
 fn kick_blacklisted_voters(deps: DepsMut, env: Env, voters: Vec<String>) -> ExecuteResult {
@@ -352,27 +332,22 @@
     let votes = votes
         .into_iter()
         .map(|(addr, bps)| {
-<<<<<<< HEAD
-            let addr = deps.api.addr_validate(&addr)?;
+            let pool = deps.api.addr_validate(&addr)?;
+
             // Voting for the main pool is prohibited
             if let Some(main_pool) = &config.main_pool {
-                if &addr == main_pool {
-                    return Err(ContractError::MainPoolVoteProhibited(main_pool.to_string()));
+                if &pool == main_pool {
+                    return Err(ContractError::MainPoolVoteOrWhitelistingProhibited(
+                        main_pool.to_string(),
+                    ));
                 }
             }
-            // Check an address is a lp token
-            pair_info_by_pool(&deps.querier, &addr)
-                .map_err(|_| ContractError::InvalidLPTokenAddress(addr.to_string()))?;
-=======
-            let pool = deps.api.addr_validate(&addr)?;
-
             if !config.whitelisted_pools.contains(&pool) {
                 return Err(ContractError::PoolIsNotWhitelisted(pool.to_string()));
             }
 
             validate_pool(deps.as_ref(), &config, &pool)?;
 
->>>>>>> 8573d731
             let bps: BasicPoints = bps.try_into()?;
             Ok((pool, bps))
         })
@@ -660,27 +635,6 @@
 
 /// Manages contract migration
 #[cfg_attr(not(feature = "library"), entry_point)]
-<<<<<<< HEAD
 pub fn migrate(_deps: DepsMut, _env: Env, _msg: MigrateMsg) -> Result<Response, ContractError> {
     Err(ContractError::MigrationError {})
-=======
-pub fn migrate(mut deps: DepsMut, _env: Env, _msg: MigrateMsg) -> Result<Response, ContractError> {
-    let contract_version = get_contract_version(deps.storage)?;
-
-    match contract_version.contract.as_ref() {
-        "generator-controller" => match contract_version.version.as_ref() {
-            "1.1.0" => migrate_configs_to_v120(&mut deps)?,
-            _ => return Err(ContractError::MigrationError {}),
-        },
-        _ => return Err(ContractError::MigrationError {}),
-    };
-
-    set_contract_version(deps.storage, CONTRACT_NAME, CONTRACT_VERSION)?;
-
-    Ok(Response::new()
-        .add_attribute("previous_contract_name", &contract_version.contract)
-        .add_attribute("previous_contract_version", &contract_version.version)
-        .add_attribute("new_contract_name", CONTRACT_NAME)
-        .add_attribute("new_contract_version", CONTRACT_VERSION))
->>>>>>> 8573d731
 }