--- conflicted
+++ resolved
@@ -1,12 +1,7 @@
 use astroport::asset::AssetInfo;
 use astroport::generator::PoolInfoResponse;
-<<<<<<< HEAD
-use cosmwasm_std::{attr, Addr, Decimal, Uint128};
-use cw_multi_test::Executor;
-=======
 use cosmwasm_std::{attr, Addr, Decimal, StdResult, Uint128};
 use cw_multi_test::{App, ContractWrapper, Executor};
->>>>>>> 8573d731
 use generator_controller::astroport;
 use std::str::FromStr;
 
@@ -655,6 +650,19 @@
         .create_lock(&mut router, user, 10 * WEEK, 100f32)
         .unwrap();
 
+    let err = helper
+        .update_whitelist(
+            &mut router,
+            "owner",
+            Some(vec![("random_pool".to_string())]),
+            None,
+        )
+        .unwrap_err();
+    assert_eq!(
+        err.root_cause().to_string(),
+        "Invalid lp token address: random_pool"
+    );
+
     helper
         .update_whitelist(
             &mut router,
@@ -662,16 +670,8 @@
             Some(pools.iter().map(|el| el.to_string()).collect()),
             None,
         )
-<<<<<<< HEAD
-        .unwrap_err();
-    assert_eq!(
-        err.root_cause().to_string(),
-        "Invalid lp token address: random_pool"
-    );
-=======
-        .unwrap();
-
->>>>>>> 8573d731
+        .unwrap();
+
     helper
         .vote(&mut router, user, vec![(pools[0].as_str(), 5000)])
         .unwrap();
@@ -940,11 +940,7 @@
         .unwrap_err();
     assert_eq!(
         &err.root_cause().to_string(),
-<<<<<<< HEAD
-        "contract11 is the main pool. Voting for the main pool is prohibited"
-=======
         "contract11 is the main pool. Voting or whitelisting the main pool is prohibited."
->>>>>>> 8573d731
     );
 
     router
