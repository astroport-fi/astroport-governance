[package]
name = "generator-controller"
version = "1.2.0"
authors = ["Astroport"]
edition = "2021"
repository = "https://github.com/astroport-fi/astroport-governance"
homepage = "https://astroport.fi"

exclude = [
    # Those files are rust-optimizer artifacts. You might want to commit them for convenience but they should not be part of the source code publication.
    "contract.wasm",
    "hash.txt",
]

# See more keys and their definitions at https://doc.rust-lang.org/cargo/reference/manifest.html

[lib]
crate-type = ["cdylib", "rlib"]

[features]
# for quicker tests, cargo test --lib
# for more explicit tests, cargo test --features=backtraces
backtraces = ["cosmwasm-std/backtraces"]

[dependencies]
cw2 = "0.15"
cw20 = "0.15"
cosmwasm-std = "1.1"
cw-storage-plus = "0.15"
thiserror = { version = "1.0" }
itertools = "0.10"
astroport-governance = { path = "../../packages/astroport-governance" }
cosmwasm-schema = "1.1"

[dev-dependencies]
cw-multi-test = "0.15"
astroport-tests = { path = "../../packages/astroport-tests" }
<<<<<<< HEAD
astroport-generator = { git = "https://github.com/astroport-fi/astroport-core.git", branch = "merge/release" }
astroport-pair = { git = "https://github.com/astroport-fi/astroport-core.git", branch = "merge/release" }
astroport-factory = { git = "https://github.com/astroport-fi/astroport-core.git", branch = "merge/release" }
astroport-token = { git = "https://github.com/astroport-fi/astroport-core.git", branch = "merge/release" }
astroport-staking = { git = "https://github.com/astroport-fi/astroport-core.git", branch = "merge/release" }
astroport-whitelist = { git = "https://github.com/astroport-fi/astroport-core.git", branch = "merge/release" }
=======

astroport-generator = { git = "https://github.com/astroport-fi/astroport-core.git", branch = "release" }
astroport-pair = { git = "https://github.com/astroport-fi/astroport-core.git", branch = "release" }
astroport-factory = { git = "https://github.com/astroport-fi/astroport-core.git", branch = "release" }
astroport-token = { git = "https://github.com/astroport-fi/astroport-core.git", branch = "release" }
astroport-staking = { git = "https://github.com/astroport-fi/astroport-core.git", branch = "release" }
astroport-whitelist = { git = "https://github.com/astroport-fi/astroport-core.git", branch = "release" }

>>>>>>> 8573d731
cw20 = "0.15"
voting-escrow = { path = "../voting_escrow" }
anyhow = "1"
proptest = "1.0"<|MERGE_RESOLUTION|>--- conflicted
+++ resolved
@@ -1,6 +1,6 @@
 [package]
 name = "generator-controller"
-version = "1.2.0"
+version = "1.3.0"
 authors = ["Astroport"]
 edition = "2021"
 repository = "https://github.com/astroport-fi/astroport-governance"
@@ -35,23 +35,13 @@
 [dev-dependencies]
 cw-multi-test = "0.15"
 astroport-tests = { path = "../../packages/astroport-tests" }
-<<<<<<< HEAD
+
 astroport-generator = { git = "https://github.com/astroport-fi/astroport-core.git", branch = "merge/release" }
 astroport-pair = { git = "https://github.com/astroport-fi/astroport-core.git", branch = "merge/release" }
 astroport-factory = { git = "https://github.com/astroport-fi/astroport-core.git", branch = "merge/release" }
 astroport-token = { git = "https://github.com/astroport-fi/astroport-core.git", branch = "merge/release" }
 astroport-staking = { git = "https://github.com/astroport-fi/astroport-core.git", branch = "merge/release" }
 astroport-whitelist = { git = "https://github.com/astroport-fi/astroport-core.git", branch = "merge/release" }
-=======
-
-astroport-generator = { git = "https://github.com/astroport-fi/astroport-core.git", branch = "release" }
-astroport-pair = { git = "https://github.com/astroport-fi/astroport-core.git", branch = "release" }
-astroport-factory = { git = "https://github.com/astroport-fi/astroport-core.git", branch = "release" }
-astroport-token = { git = "https://github.com/astroport-fi/astroport-core.git", branch = "release" }
-astroport-staking = { git = "https://github.com/astroport-fi/astroport-core.git", branch = "release" }
-astroport-whitelist = { git = "https://github.com/astroport-fi/astroport-core.git", branch = "release" }
-
->>>>>>> 8573d731
 cw20 = "0.15"
 voting-escrow = { path = "../voting_escrow" }
 anyhow = "1"
