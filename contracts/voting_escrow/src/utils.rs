use crate::error::ContractError;
use astroport::asset::addr_validate_to_lower;
<<<<<<< HEAD
use astroport_governance::utils::{get_period, MAX_LOCK_TIME, WEEK};
use cosmwasm_std::{Addr, Decimal, Deps, DepsMut, Order, Pair, StdError, StdResult};
=======
use astroport_governance::utils::{get_periods_count, MAX_LOCK_TIME, WEEK};
use cosmwasm_std::{
    Addr, Decimal, Deps, DepsMut, Fraction, Order, OverflowError, Pair, StdError, StdResult,
    Uint128, Uint256,
};
>>>>>>> cd374d45
use cw_storage_plus::{Bound, U64Key};
use std::convert::TryInto;

use crate::state::{Point, BLACKLIST, CONFIG, HISTORY, LAST_SLOPE_CHANGE, SLOPE_CHANGES};

/// # Description
/// Checks that a timestamp is within limits.
pub(crate) fn time_limits_check(time: u64) -> Result<(), ContractError> {
    if !(WEEK..=MAX_LOCK_TIME).contains(&time) {
        Err(ContractError::LockTimeLimitsError {})
    } else {
        Ok(())
    }
}

/// # Description
/// Checks that the sender is the xASTRO token.
pub(crate) fn xastro_token_check(deps: Deps, sender: Addr) -> Result<(), ContractError> {
    let config = CONFIG.load(deps.storage)?;
    if sender != config.deposit_token_addr {
        Err(ContractError::Unauthorized {})
    } else {
        Ok(())
    }
}

/// # Description
/// Checks if the blacklist contains a specific address.
pub(crate) fn blacklist_check(deps: Deps, addr: &Addr) -> Result<(), ContractError> {
    let blacklist = BLACKLIST.load(deps.storage)?;
    if blacklist.contains(addr) {
        Err(ContractError::AddressBlacklisted(addr.to_string()))
    } else {
        Ok(())
    }
}

/// # Description
<<<<<<< HEAD
/// Coefficient calculation where 0 [`WEEK`] equals to 1 and [`MAX_LOCK_TIME`] equals to 2.5.
=======
/// This trait was implemented to eliminate Decimal rounding problems.
trait DecimalRoundedCheckedMul {
    fn checked_mul(self, other: Uint128) -> Result<Uint128, OverflowError>;
}

impl DecimalRoundedCheckedMul for Decimal {
    fn checked_mul(self, other: Uint128) -> Result<Uint128, OverflowError> {
        if self.is_zero() || other.is_zero() {
            return Ok(Uint128::zero());
        }
        let numerator = other.full_mul(self.numerator());
        let multiply_ratio = numerator / Uint256::from(self.denominator());
        if multiply_ratio > Uint256::from(Uint128::MAX) {
            Err(OverflowError::new(
                cosmwasm_std::OverflowOperation::Mul,
                self,
                other,
            ))
        } else {
            let mut result: Uint128 = multiply_ratio.try_into().unwrap();
            let rem: Uint128 = numerator
                .checked_rem(Uint256::from(self.denominator()))
                .unwrap()
                .try_into()
                .unwrap();
            // 0.5 in Decimal
            if rem.u128() >= 500000000000000000_u128 {
                result += Uint128::from(1_u128);
            }
            Ok(result)
        }
    }
}

/// # Description
/// Main function used to calculate a user's voting power at a specific period as: previous_power - slope*(x - previous_x).
pub(crate) fn calc_voting_power(point: &Point, period: u64) -> Uint128 {
    let shift = point
        .slope
        .checked_mul(Uint128::from(period - point.start))
        .unwrap_or_else(|_| Uint128::zero());
    point
        .power
        .checked_sub(shift)
        .unwrap_or_else(|_| Uint128::zero())
}

/// # Description
/// Coefficient calculation where 0 [`WEEK`] is equal to 1 and [`MAX_LOCK_TIME`] is 2.5.
>>>>>>> cd374d45
pub(crate) fn calc_coefficient(interval: u64) -> Decimal {
    // coefficient = 1 + 1.5 * (end - start) / MAX_LOCK_TIME
    Decimal::one() + Decimal::from_ratio(15_u64 * interval, get_periods_count(MAX_LOCK_TIME) * 10)
}

/// # Description
/// Fetches the last checkpoint in [`HISTORY`] for the given address.
pub(crate) fn fetch_last_checkpoint(
    deps: Deps,
    addr: &Addr,
    period_key: &U64Key,
) -> StdResult<Option<Pair<Point>>> {
    HISTORY
        .prefix(addr.clone())
        .range(
            deps.storage,
            None,
            Some(Bound::Inclusive(period_key.wrapped.clone())),
            Order::Descending,
        )
        .next()
        .transpose()
}

pub(crate) fn cancel_scheduled_slope(deps: DepsMut, slope: Decimal, period: u64) -> StdResult<()> {
    let end_period_key = U64Key::new(period);
    let last_slope_change = LAST_SLOPE_CHANGE
        .may_load(deps.as_ref().storage)?
        .unwrap_or(0);
    match SLOPE_CHANGES.may_load(deps.as_ref().storage, end_period_key.clone())? {
        // We do not need to schedule a slope change in the past
        Some(old_scheduled_change) if period > last_slope_change => {
            let new_slope = old_scheduled_change - slope;
            if !new_slope.is_zero() {
                SLOPE_CHANGES.save(
                    deps.storage,
                    end_period_key,
                    &(old_scheduled_change - slope),
                )
            } else {
                SLOPE_CHANGES.remove(deps.storage, end_period_key);
                Ok(())
            }
        }
        _ => Ok(()),
    }
}

pub(crate) fn schedule_slope_change(deps: DepsMut, slope: Decimal, period: u64) -> StdResult<()> {
    if !slope.is_zero() {
        SLOPE_CHANGES
            .update(
                deps.storage,
                U64Key::new(period),
                |slope_opt| -> StdResult<Decimal> {
                    if let Some(pslope) = slope_opt {
                        Ok(pslope + slope)
                    } else {
                        Ok(slope)
                    }
                },
            )
            .map(|_| ())
    } else {
        Ok(())
    }
}

/// # Description
/// Helper function for deserialization.
pub(crate) fn deserialize_pair(pair: StdResult<Pair<Decimal>>) -> StdResult<(u64, Decimal)> {
    let (period_serialized, change) = pair?;
    let period_bytes: [u8; 8] = period_serialized
        .try_into()
        .map_err(|_| StdError::generic_err("Deserialization error"))?;
    Ok((u64::from_be_bytes(period_bytes), change))
}

/// # Description
/// Fetches all slope changes between `last_slope_change` and `period`.
pub(crate) fn fetch_slope_changes(
    deps: Deps,
    last_slope_change: u64,
    period: u64,
) -> StdResult<Vec<(u64, Decimal)>> {
    SLOPE_CHANGES
        .range(
            deps.storage,
            Some(Bound::Exclusive(U64Key::new(last_slope_change).wrapped)),
            Some(Bound::Inclusive(U64Key::new(period).wrapped)),
            Order::Ascending,
        )
        .map(deserialize_pair)
        .collect()
}

/// # Description
/// Bulk validation and conversion between [`String`] -> [`Addr`] for an array of addresses.
/// If any address is invalid, the function returns [`StdError`].
pub(crate) fn validate_addresses(deps: Deps, addresses: &[String]) -> StdResult<Vec<Addr>> {
    addresses
        .iter()
        .map(|addr| addr_validate_to_lower(deps.api, addr))
        .collect()
}<|MERGE_RESOLUTION|>--- conflicted
+++ resolved
@@ -1,15 +1,10 @@
 use crate::error::ContractError;
 use astroport::asset::addr_validate_to_lower;
-<<<<<<< HEAD
-use astroport_governance::utils::{get_period, MAX_LOCK_TIME, WEEK};
-use cosmwasm_std::{Addr, Decimal, Deps, DepsMut, Order, Pair, StdError, StdResult};
-=======
 use astroport_governance::utils::{get_periods_count, MAX_LOCK_TIME, WEEK};
 use cosmwasm_std::{
     Addr, Decimal, Deps, DepsMut, Fraction, Order, OverflowError, Pair, StdError, StdResult,
     Uint128, Uint256,
 };
->>>>>>> cd374d45
 use cw_storage_plus::{Bound, U64Key};
 use std::convert::TryInto;
 
@@ -48,9 +43,6 @@
 }
 
 /// # Description
-<<<<<<< HEAD
-/// Coefficient calculation where 0 [`WEEK`] equals to 1 and [`MAX_LOCK_TIME`] equals to 2.5.
-=======
 /// This trait was implemented to eliminate Decimal rounding problems.
 trait DecimalRoundedCheckedMul {
     fn checked_mul(self, other: Uint128) -> Result<Uint128, OverflowError>;
@@ -100,7 +92,6 @@
 
 /// # Description
 /// Coefficient calculation where 0 [`WEEK`] is equal to 1 and [`MAX_LOCK_TIME`] is 2.5.
->>>>>>> cd374d45
 pub(crate) fn calc_coefficient(interval: u64) -> Decimal {
     // coefficient = 1 + 1.5 * (end - start) / MAX_LOCK_TIME
     Decimal::one() + Decimal::from_ratio(15_u64 * interval, get_periods_count(MAX_LOCK_TIME) * 10)
