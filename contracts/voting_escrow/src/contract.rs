use astroport::asset::addr_validate_to_lower;
use astroport::common::{claim_ownership, drop_ownership_proposal, propose_new_owner};
use astroport_governance::utils::{get_period, get_periods_count, EPOCH_START, WEEK};
#[cfg(not(feature = "library"))]
use cosmwasm_std::entry_point;
use cosmwasm_std::{
    from_binary, to_binary, Addr, Binary, CosmosMsg, Decimal, Deps, DepsMut, Env, MessageInfo,
    Response, StdError, StdResult, Uint128, WasmMsg,
};
use cw2::set_contract_version;
use cw20::{
    BalanceResponse, Cw20ExecuteMsg, Cw20ReceiveMsg, Logo, LogoInfo, MarketingInfoResponse,
    TokenInfoResponse,
};
use cw20_base::contract::{
    execute_update_marketing, execute_upload_logo, query_download_logo, query_marketing_info,
};
use cw20_base::state::{MinterData, TokenInfo, LOGO, MARKETING_INFO, TOKEN_INFO};
use cw_storage_plus::U64Key;

use astroport_governance::voting_escrow::{
    ConfigResponse, Cw20HookMsg, ExecuteMsg, InstantiateMsg, LockInfoResponse, MigrateMsg,
    QueryMsg, VotingPowerResponse,
};

use crate::error::ContractError;
use crate::state::{
    Config, Lock, Point, BLACKLIST, CONFIG, HISTORY, LAST_SLOPE_CHANGE, LOCKED, OWNERSHIP_PROPOSAL,
};
use crate::utils::{
    blacklist_check, calc_coefficient, calc_voting_power, cancel_scheduled_slope,
    fetch_last_checkpoint, fetch_slope_changes, schedule_slope_change, time_limits_check,
    validate_addresses, xastro_token_check,
};

/// Contract name that is used for migration.
const CONTRACT_NAME: &str = "astro-voting-escrow";
/// Contract version that is used for migration.
const CONTRACT_VERSION: &str = env!("CARGO_PKG_VERSION");

/// ## Description
/// Creates a new contract with the specified parameters in [`InstantiateMsg`].
/// Returns a default object of type [`Response`] if the operation was successful,
/// or a [`ContractError`] if the contract was not created.
/// ## Params
/// * **deps** is an object of type [`DepsMut`].
///
/// * **env** is an object of type [`Env`].
///
/// * **_info** is an object of type [`MessageInfo`].
///
/// * **msg** is a message of type [`InstantiateMsg`] which contains the paramters used for creating a contract.
#[cfg_attr(not(feature = "library"), entry_point)]
pub fn instantiate(
    deps: DepsMut,
    env: Env,
    _info: MessageInfo,
    msg: InstantiateMsg,
) -> Result<Response, ContractError> {
    set_contract_version(deps.storage, CONTRACT_NAME, CONTRACT_VERSION)?;

    let config = Config {
        owner: addr_validate_to_lower(deps.api, &msg.owner)?,
        guardian_addr: addr_validate_to_lower(deps.api, &msg.guardian_addr)?,
        deposit_token_addr: addr_validate_to_lower(deps.api, &msg.deposit_token_addr)?,
    };
    CONFIG.save(deps.storage, &config)?;

    let cur_period = get_period(env.block.time.seconds())?;
    let point = Point {
        power: Uint128::zero(),
        start: cur_period,
        end: 0,
        slope: Decimal::zero(),
    };
    HISTORY.save(
        deps.storage,
        (env.contract.address.clone(), U64Key::new(cur_period)),
        &point,
    )?;
    BLACKLIST.save(deps.storage, &vec![])?;

    if let Some(marketing) = msg.marketing {
        let logo = if let Some(logo) = marketing.logo {
            LOGO.save(deps.storage, &logo)?;

            match logo {
                Logo::Url(url) => Some(LogoInfo::Url(url)),
                Logo::Embedded(_) => Some(LogoInfo::Embedded),
            }
        } else {
            None
        };

        let data = MarketingInfoResponse {
            project: marketing.project,
            description: marketing.description,
            marketing: marketing
                .marketing
                .map(|addr| addr_validate_to_lower(deps.api, &addr))
                .transpose()?,
            logo,
        };
        MARKETING_INFO.save(deps.storage, &data)?;
    }

    // Store token info
    let data = TokenInfo {
        name: "vxASTRO".to_string(),
        symbol: "vxASTRO".to_string(),
        decimals: 6,
        total_supply: Uint128::zero(),
        mint: Some(MinterData {
            minter: env.contract.address,
            cap: None,
        }),
    };

    TOKEN_INFO.save(deps.storage, &data)?;

    Ok(Response::default())
}

/// ## Description
/// Exposes all the execute functions available in the contract.
///
/// ## Execute messages
/// * **ExecuteMsg::ExtendLockTime { time }** Increase a staker's lock time.
///
/// * **ExecuteMsg::Receive(msg)** Parse incoming messages coming from the xASTRO token contract.
///
/// * **ExecuteMsg::Withdraw {}** Withdraw all xASTRO from a lock position if the lock has expired.
///
/// * **ExecuteMsg::ProposeNewOwner { owner, expires_in }** Creates a new request to change contract ownership.
///
/// * **ExecuteMsg::DropOwnershipProposal {}** Removes a request to change contract ownership.
///
/// * **ExecuteMsg::ClaimOwnership {}** Claims contract ownership.
#[cfg_attr(not(feature = "library"), entry_point)]
pub fn execute(
    deps: DepsMut,
    env: Env,
    info: MessageInfo,
    msg: ExecuteMsg,
) -> Result<Response, ContractError> {
    match msg {
        ExecuteMsg::ExtendLockTime { time } => extend_lock_time(deps, env, info, time),
        ExecuteMsg::Receive(msg) => receive_cw20(deps, env, info, msg),
        ExecuteMsg::Withdraw {} => withdraw(deps, env, info),
        ExecuteMsg::ProposeNewOwner {
            new_owner,
            expires_in,
        } => {
            let config: Config = CONFIG.load(deps.storage)?;

            propose_new_owner(
                deps,
                info,
                env,
                new_owner,
                expires_in,
                config.owner,
                OWNERSHIP_PROPOSAL,
            )
            .map_err(|e| e.into())
        }
        ExecuteMsg::DropOwnershipProposal {} => {
            let config: Config = CONFIG.load(deps.storage)?;

            drop_ownership_proposal(deps, info, config.owner, OWNERSHIP_PROPOSAL)
                .map_err(|e| e.into())
        }
        ExecuteMsg::ClaimOwnership {} => {
            claim_ownership(deps, info, env, OWNERSHIP_PROPOSAL, |deps, new_owner| {
                CONFIG.update::<_, StdError>(deps.storage, |mut v| {
                    v.owner = new_owner;
                    Ok(v)
                })?;

                Ok(())
            })
            .map_err(|e| e.into())
        }
        ExecuteMsg::UpdateBlacklist {
            append_addrs,
            remove_addrs,
        } => update_blacklist(deps, env, info, append_addrs, remove_addrs),
        ExecuteMsg::UpdateMarketing {
            project,
            description,
            marketing,
        } => execute_update_marketing(deps, env, info, project, description, marketing)
            .map_err(|e| e.into()),
        ExecuteMsg::UploadLogo(logo) => {
            execute_upload_logo(deps, env, info, logo).map_err(|e| e.into())
        }
    }
}

/// ## Description
/// Checkpoint the total voting power (total supply of vxASTRO).
/// This function fetches last available vxASTRO checkpoint, recalculates passed periods since the checkpoint and until now,
/// applies slope changes and saves all recalculated periods in [`HISTORY`].
/// The function returns Ok(()) in case of success or [`StdError`]
/// in case of a serialization/deserialization error.
///
/// ## Params
/// * **deps** is an object of type [`DepsMut`].
///
/// * **env** is an object of type [`Env`].
///
/// * **add_voting_power** is an object of type [`Option<Uint128>`]. This is an amount of vxASTRO to add to the total.
///
/// * **reduce_power** is an object of type [`Option<Uint128>`]. This is an amount of vxASTRO to subtract from the total.
///
/// * **old_slope** is an object of type [`Decimal`]. This is the old slope applied to the total voting power (vxASTRO supply).
///
/// * **new_slope** is an object of type [`Decimal`]. This is the new slope to be applied to the total voting power (vxASTRO supply).
fn checkpoint_total(
    deps: DepsMut,
    env: Env,
    add_voting_power: Option<Uint128>,
    reduce_power: Option<Uint128>,
    old_slope: Decimal,
    new_slope: Decimal,
) -> StdResult<()> {
    let cur_period = get_period(env.block.time.seconds())?;
    let cur_period_key = U64Key::new(cur_period);
    let contract_addr = env.contract.address;
    let add_voting_power = add_voting_power.unwrap_or_default();

    // Get last checkpoint
    let last_checkpoint = fetch_last_checkpoint(deps.as_ref(), &contract_addr, &cur_period_key)?;
    let new_point = if let Some((_, mut point)) = last_checkpoint {
        let last_slope_change = LAST_SLOPE_CHANGE
            .may_load(deps.as_ref().storage)?
            .unwrap_or(0);
        if last_slope_change < cur_period {
            let scheduled_slope_changes =
                fetch_slope_changes(deps.as_ref(), last_slope_change, cur_period)?;
            // Recalculating passed points
            for (recalc_period, scheduled_change) in scheduled_slope_changes {
                point = Point {
                    power: calc_voting_power(&point, recalc_period),
                    start: recalc_period,
                    slope: point.slope - scheduled_change,
                    ..point
                };
                HISTORY.save(
                    deps.storage,
                    (contract_addr.clone(), U64Key::new(recalc_period)),
                    &point,
                )?
            }

            LAST_SLOPE_CHANGE.save(deps.storage, &cur_period)?
        }

        let new_power = (calc_voting_power(&point, cur_period) + add_voting_power)
            .saturating_sub(reduce_power.unwrap_or_default());

        Point {
            power: new_power,
            slope: point.slope - old_slope + new_slope,
            start: cur_period,
            ..point
        }
    } else {
        Point {
            power: add_voting_power,
            slope: new_slope,
            start: cur_period,
            end: 0, // we don't use 'end' in total voting power calculations
        }
    };
    HISTORY.save(deps.storage, (contract_addr, cur_period_key), &new_point)
}

/// ## Description
/// Checkpoint a user's voting power (vxASTRO supply).
/// This function fetches the user's last available checkpoint, calculates the user's current voting power,
/// applies slope changes based on `add_amount` and `new_end` parameters,
/// schedules slope changes for total voting power
/// and saves the new checkpoint for the current period in [`HISTORY`] (using the user's address).
/// If a user already checkpointed themselves for the current period, then
/// this function uses the current checkpoint as the latest available one.
/// The function returns Ok(()) in case of success or [`StdError`]
/// in case of a serialization/deserialization error.
///
/// ## Params
///
/// * **deps** is an object of type [`DepsMut`].
///
/// * **env** is an object of type [`Env`].
///
/// * **addr** is an object of type [`Addr`]. This is the staker for which we checkpoint the voting power.
///
/// * **add_amount** is an object of type [`Option<Uint128>`]. This is an amount of vxASTRO to add to the user's balance.
///
/// * **new_end** is an object of type [`Option<u64>`]. This is a new lock time for the user's vxASTRO position.
fn checkpoint(
    mut deps: DepsMut,
    env: Env,
    addr: Addr,
    add_amount: Option<Uint128>,
    new_end: Option<u64>,
) -> StdResult<()> {
    let cur_period = get_period(env.block.time.seconds())?;
    let cur_period_key = U64Key::new(cur_period);
    let add_amount = add_amount.unwrap_or_default();
    let mut old_slope = Decimal::zero();
    let mut add_voting_power = Uint128::zero();

    // Get last user checkpoint
    let last_checkpoint = fetch_last_checkpoint(deps.as_ref(), &addr, &cur_period_key)?;
    let new_point = if let Some((_, point)) = last_checkpoint {
        let end = new_end.unwrap_or(point.end);
        let dt = end.saturating_sub(cur_period);
        let current_power = calc_voting_power(&point, cur_period);
        let new_slope = if dt != 0 {
            if end > point.end && add_amount.is_zero() {
                // This is extend_lock_time. Recalculating user's voting power
                let mut lock = LOCKED.load(deps.storage, addr.clone())?;
                let new_voting_power = lock.amount * calc_coefficient(dt);
                // new_voting_power should always be >= current_power. saturating_sub is used for extra safety
                add_voting_power = new_voting_power.saturating_sub(current_power);
                lock.last_extend_lock_period = cur_period;
                LOCKED.save(deps.storage, addr.clone(), &lock)?;
                Decimal::from_ratio(new_voting_power, dt)
            } else {
                // This is an increase in the user's lock amount
                add_voting_power = add_amount * calc_coefficient(dt);
                Decimal::from_ratio(current_power + add_voting_power, dt)
            }
        } else {
            Decimal::zero()
        };

        // Cancel the previously scheduled slope change
        cancel_scheduled_slope(deps.branch(), point.slope, point.end)?;

        // We need to subtract the slope point from the total voting power slope
        old_slope = point.slope;

        Point {
            power: current_power + add_voting_power,
            slope: new_slope,
            start: cur_period,
            end,
        }
    } else {
        // This error can't happen since this if-branch is intended for checkpoint creation
        let end =
            new_end.ok_or_else(|| StdError::generic_err("Checkpoint initialization error"))?;
        let dt = end - cur_period;
        add_voting_power = add_amount * calc_coefficient(dt);
        let slope = Decimal::from_ratio(add_voting_power, dt);
        Point {
            power: add_voting_power,
            slope,
            start: cur_period,
            end,
        }
    };

    // Schedule a slope change
    schedule_slope_change(deps.branch(), new_point.slope, new_point.end)?;

    HISTORY.save(deps.storage, (addr, cur_period_key), &new_point)?;
    checkpoint_total(
        deps,
        env,
        Some(add_voting_power),
        None,
        old_slope,
        new_point.slope,
    )
}

/// ## Description
/// Receives a message of type [`Cw20ReceiveMsg`] and processes it depending on the received template.
/// If the template is not found in the received message, then a [`ContractError`] is returned,
/// otherwise it returns a [`Response`] with the specified attributes if the operation was successful.
/// ## Params
/// * **deps** is an object of type [`DepsMut`].
///
/// * **env** is an object of type [`Env`].
///
/// * **info** is an object of type [`MessageInfo`].
///
/// * **cw20_msg** is an object of type [`Cw20ReceiveMsg`]. This is the CW20 message to process.
fn receive_cw20(
    deps: DepsMut,
    env: Env,
    info: MessageInfo,
    cw20_msg: Cw20ReceiveMsg,
) -> Result<Response, ContractError> {
    xastro_token_check(deps.as_ref(), info.sender)?;
    let sender = addr_validate_to_lower(deps.api, &cw20_msg.sender)?;
    blacklist_check(deps.as_ref(), &sender)?;

    match from_binary(&cw20_msg.msg)? {
        Cw20HookMsg::CreateLock { time } => create_lock(deps, env, sender, cw20_msg.amount, time),
        Cw20HookMsg::ExtendLockAmount {} => deposit_for(deps, env, cw20_msg.amount, sender),
        Cw20HookMsg::DepositFor { user } => {
            let addr = addr_validate_to_lower(deps.api, &user)?;
            blacklist_check(deps.as_ref(), &addr)?;
            deposit_for(deps, env, cw20_msg.amount, addr)
        }
    }
}

/// ## Description
/// Creates a lock for the user that lasts for the specified time duration (in seconds).
/// Checks that the user is locking xASTRO tokens.
/// Checks that the lock time is within [`WEEK`]..[`MAX_LOCK_TIME`].
/// Creates a lock if it doesn't exist and triggers a [`checkpoint`] for the staker.
/// If a lock already exists, then a [`ContractError`] is returned,
/// otherwise it returns a [`Response`] with the specified attributes if the operation was successful.
///
/// ## Params
/// * **deps** is an object of type [`DepsMut`].
///
/// * **env** is an object of type [`Env`].
///
/// * **user** is an object of type [`Addr`]. This is the staker for which we create a lock position.
///
/// * **amount** is an object of type [`Uint128`]. This is the amount of xASTRO deposited in the lock position.
///
/// * **time** is an object of type [`u64`]. This is the duration of the lock.
fn create_lock(
    deps: DepsMut,
    env: Env,
    user: Addr,
    amount: Uint128,
    time: u64,
) -> Result<Response, ContractError> {
    time_limits_check(time)?;

    let block_period = get_period(env.block.time.seconds())?;
    let end = block_period + get_periods_count(time);

    LOCKED.update(deps.storage, user.clone(), |lock_opt| {
        if lock_opt.is_some() && !lock_opt.unwrap().amount.is_zero() {
            return Err(ContractError::LockAlreadyExists {});
        }
        Ok(Lock {
            amount,
            start: block_period,
            end,
            last_extend_lock_period: block_period,
        })
    })?;

    checkpoint(deps, env, user, Some(amount), Some(end))?;

    Ok(Response::default().add_attribute("action", "create_lock"))
}

/// ## Description
/// Deposits an 'amount' of xASTRO tokens into 'user''s lock.
/// Checks that the user is transferring and locking xASTRO.
/// Triggers a [`checkpoint`] for the user.
/// If the user does not have a lock, then a [`ContractError`] is returned,
/// otherwise it returns a [`Response`] with the specified attributes if the operation was successful.
///
/// ## Params
/// * **deps** is an object of type [`DepsMut`].
///
/// * **env** is an object of type [`Env`].
///
/// * **amount** is an object of type [`Uint128`]. This is the amount of xASTRO to deposit.
///
/// * **user** is an object of type [`Addr`]. This is the user who's lock amount will increase.
fn deposit_for(
    deps: DepsMut,
    env: Env,
    amount: Uint128,
    user: Addr,
) -> Result<Response, ContractError> {
    LOCKED.update(deps.storage, user.clone(), |lock_opt| match lock_opt {
        Some(mut lock) if !lock.amount.is_zero() => {
            if lock.end <= get_period(env.block.time.seconds())? {
                Err(ContractError::LockExpired {})
            } else {
                lock.amount += amount;
                Ok(lock)
            }
        }
        _ => Err(ContractError::LockDoesntExist {}),
    })?;
    checkpoint(deps, env, user, Some(amount), None)?;

    Ok(Response::default().add_attribute("action", "deposit_for"))
}

/// ## Description
/// Withdraws the whole amount of locked xASTRO from a specific user lock.
/// If the user lock doesn't exist or if it has not yet expired, then a [`ContractError`] is returned,
/// otherwise it returns a [`Response`] with the specified attributes if the operation was successful.
///
/// ## Params
/// * **deps** is an object of type [`DepsMut`].
///
/// * **env** is an object of type [`Env`].
///
/// * **info** is an object of type [`MessageInfo`]. This is the withdrawal message coming from the xASTRO token contract.
fn withdraw(deps: DepsMut, env: Env, info: MessageInfo) -> Result<Response, ContractError> {
    let sender = info.sender;
    // 'LockDoesntExist' is either a lock does not exist in LOCKED or a lock exits but lock.amount == 0
    let mut lock = LOCKED
        .may_load(deps.storage, sender.clone())?
        .filter(|lock| !lock.amount.is_zero())
        .ok_or(ContractError::LockDoesntExist {})?;

    let cur_period = get_period(env.block.time.seconds())?;
    if lock.end > cur_period {
        Err(ContractError::LockHasNotExpired {})
    } else {
        let config = CONFIG.load(deps.storage)?;
        let transfer_msg = CosmosMsg::Wasm(WasmMsg::Execute {
            contract_addr: config.deposit_token_addr.to_string(),
            msg: to_binary(&Cw20ExecuteMsg::Transfer {
                recipient: sender.to_string(),
                amount: lock.amount,
            })?,
            funds: vec![],
        });
        lock.amount = Uint128::zero();
        LOCKED.save(deps.storage, sender.clone(), &lock)?;

        // We need to checkpoint and eliminate the slope influence on a future lock
        HISTORY.save(
            deps.storage,
            (sender, U64Key::new(cur_period)),
            &Point {
                power: Uint128::zero(),
                start: cur_period,
                end: cur_period,
                slope: Decimal::zero(),
            },
        )?;

        Ok(Response::default()
            .add_message(transfer_msg)
            .add_attribute("action", "withdraw"))
    }
}

/// ## Description
/// Increase the current lock time for a staker by a specified time period.
/// Evaluates that the `time` is within [`WEEK`]..[`MAX_LOCK_TIME`]
/// and then it triggers a [`checkpoint`].
/// If the user lock doesn't exist or if it expired, then a [`ContractError`] is returned,
/// otherwise it returns a [`Response`] with the specified attributes if the operation was successful
/// ## Note
/// The time is added to the lock's `end`.
/// For example, at period 0, the user has their xASTRO locked for 3 weeks.
/// In 1 week, they increase their lock time by 10 weeks, thus the unlock period becomes 13 weeks.
///
/// ## Params
/// * **deps** is an object of type [`DepsMut`].
///
/// * **env** is an object of type [`Env`].
///
/// * **info** is an object of type [`MessageInfo`].
///
/// * **time** is an object of type [`u64`]. This is the increase in lock time applied to the staker's position.
fn extend_lock_time(
    deps: DepsMut,
    env: Env,
    info: MessageInfo,
    time: u64,
) -> Result<Response, ContractError> {
    let user = info.sender;
    blacklist_check(deps.as_ref(), &user)?;
    let mut lock = LOCKED
        .may_load(deps.storage, user.clone())?
        .filter(|lock| !lock.amount.is_zero())
        .ok_or(ContractError::LockDoesntExist {})?;

    // Disable the ability to extend the lock time by less than a week
    time_limits_check(time)?;

    if lock.end <= get_period(env.block.time.seconds())? {
        return Err(ContractError::LockExpired {});
    };

<<<<<<< HEAD
    // should not exceed MAX_LOCK_TIME
    time_limits_check(EPOCH_START + lock.end * WEEK + time - env.block.time.seconds())?;
    lock.end += get_periods_count(time);
=======
    // Should not exceed MAX_LOCK_TIME
    time_limits_check(lock.end * WEEK + time - env.block.time.seconds())?;
    lock.end += get_period(time);
>>>>>>> bb435676
    LOCKED.save(deps.storage, user.clone(), &lock)?;

    checkpoint(deps, env, user, None, Some(lock.end))?;

    Ok(Response::default().add_attribute("action", "extend_lock_time"))
}

/// ## Description
/// Update the staker blacklist. Whitelists addresses specified in 'remove_addrs'
/// and blacklists new addresses specified in 'append_addrs'. Nullifies staker voting power and
/// cancels their contribution in the total voting power (total vxASTRO supply).
/// Returns a [`ContractError`] in case of a (de/ser)ialization or address validation error.
///
/// ## Params
/// * **deps** is an object of type [`DepsMut`].
///
/// * **env** is an object of type [`Env`].
///
/// * **info** is an object of type [`MessageInfo`].
///
/// * **append_addrs** is an [`Option`] containing a [`Vec<String>`]. This is the array of addresses to blacklist.
///
/// * **remove_addrs** is an [`Option`] containing a [`Vec<String>`]. This is the array of addresses to whitelist.
fn update_blacklist(
    mut deps: DepsMut,
    env: Env,
    info: MessageInfo,
    append_addrs: Option<Vec<String>>,
    remove_addrs: Option<Vec<String>>,
) -> Result<Response, ContractError> {
    let config = CONFIG.load(deps.storage)?;
    // Permission check
    if info.sender != config.owner && info.sender != config.guardian_addr {
        return Err(ContractError::Unauthorized {});
    }
    let append_addrs = append_addrs.unwrap_or_default();
    let remove_addrs = remove_addrs.unwrap_or_default();
    let blacklist = BLACKLIST.load(deps.storage)?;
    let append: Vec<_> = validate_addresses(deps.as_ref(), &append_addrs)?
        .into_iter()
        .filter(|addr| !blacklist.contains(addr))
        .collect();
    let remove: Vec<_> = validate_addresses(deps.as_ref(), &remove_addrs)?
        .into_iter()
        .filter(|addr| blacklist.contains(addr))
        .collect();

    if append.is_empty() && remove.is_empty() {
        return Err(StdError::generic_err("Append and remove arrays are empty").into());
    }

    let cur_period = get_period(env.block.time.seconds())?;
    let cur_period_key = U64Key::new(cur_period);
    let mut reduce_total_vp = Uint128::zero(); // accumulator for decreasing total voting power
    let mut old_slopes = Decimal::zero(); // accumulator for old slopes
    for addr in append.iter() {
        let last_checkpoint = fetch_last_checkpoint(deps.as_ref(), addr, &cur_period_key)?;
        if let Some((_, point)) = last_checkpoint {
            // We need to checkpoint with zero power and zero slope
            HISTORY.save(
                deps.storage,
                (addr.clone(), cur_period_key.clone()),
                &Point {
                    power: Uint128::zero(),
                    slope: Decimal::zero(),
                    start: cur_period,
                    end: cur_period,
                },
            )?;

            let cur_power = calc_voting_power(&point, cur_period);
            // User's contribution is already zero. Skipping them
            if cur_power.is_zero() {
                continue;
            }

            // User's contribution in the total voting power calculation
            reduce_total_vp += cur_power;
            old_slopes = old_slopes + point.slope;
            cancel_scheduled_slope(deps.branch(), point.slope, point.end)?;
        }
    }

    if !reduce_total_vp.is_zero() || !old_slopes.is_zero() {
        // Trigger a total voting power recalculation
        checkpoint_total(
            deps.branch(),
            env.clone(),
            None,
            Some(reduce_total_vp),
            old_slopes,
            Decimal::zero(),
        )?;
    }

    for addr in remove.iter() {
        let lock_opt = LOCKED.may_load(deps.storage, addr.clone())?;
        if let Some(Lock { amount, end, .. }) = lock_opt {
            checkpoint(
                deps.branch(),
                env.clone(),
                addr.clone(),
                Some(amount),
                Some(end),
            )?;
        }
    }

    BLACKLIST.update(deps.storage, |blacklist| -> StdResult<Vec<Addr>> {
        let mut updated_blacklist: Vec<_> = blacklist
            .into_iter()
            .filter(|addr| !remove.contains(addr))
            .collect();
        updated_blacklist.extend(append);
        Ok(updated_blacklist)
    })?;

    let mut attrs = vec![("action", "update_blacklist")];
    let append_joined = append_addrs.join(",");
    if !append_addrs.is_empty() {
        attrs.push(("added_addresses", append_joined.as_str()))
    }
    let remove_joined = remove_addrs.join(",");
    if !remove_addrs.is_empty() {
        attrs.push(("removed_addresses", remove_joined.as_str()))
    }

    Ok(Response::default().add_attributes(attrs))
}

/// # Description
/// Expose available contract queries.
/// ## Params
/// * **deps** is an object of type [`Deps`].
///
/// * **_env** is an object of type [`Env`].
///
/// * **msg** is an object of type [`QueryMsg`].
///
/// ## Queries
/// * **QueryMsg::TotalVotingPower {}** Fetch the total voting power (vxASTRO supply) at the current block.
///
/// * **QueryMsg::UserVotingPower { user }** Fetch the user's voting power (vxASTRO balance) at the current block.
///
/// * **QueryMsg::TotalVotingPowerAt { time }** Fetch the total voting power (vxASTRO supply) at a specified timestamp.
///
/// * **QueryMsg::UserVotingPowerAt { time }** Fetch the user's voting power (vxASTRO balance) at a specified timestamp.
///
/// * **QueryMsg::LockInfo { user }** Fetch a user's lock information.
#[cfg_attr(not(feature = "library"), entry_point)]
pub fn query(deps: Deps, env: Env, msg: QueryMsg) -> StdResult<Binary> {
    match msg {
        QueryMsg::TotalVotingPower {} => to_binary(&get_total_voting_power(deps, env, None)?),
        QueryMsg::UserVotingPower { user } => {
            to_binary(&get_user_voting_power(deps, env, user, None)?)
        }
        QueryMsg::TotalVotingPowerAt { time } => {
            to_binary(&get_total_voting_power(deps, env, Some(time))?)
        }
        QueryMsg::TotalVotingPowerAtPeriod { period } => {
            to_binary(&get_total_voting_power_at_period(deps, env, period)?)
        }
        QueryMsg::UserVotingPowerAt { user, time } => {
            to_binary(&get_user_voting_power(deps, env, user, Some(time))?)
        }
        QueryMsg::UserVotingPowerAtPeriod { user, period } => {
            to_binary(&get_user_voting_power_at_period(deps, user, period)?)
        }
        QueryMsg::LockInfo { user } => to_binary(&get_user_lock_info(deps, user)?),
        QueryMsg::Config {} => {
            let config = CONFIG.load(deps.storage)?;
            to_binary(&ConfigResponse {
                owner: config.owner.to_string(),
                deposit_token_addr: config.deposit_token_addr.to_string(),
            })
        }
        QueryMsg::Balance { address } => to_binary(&get_user_balance(deps, env, address)?),
        QueryMsg::TokenInfo {} => to_binary(&query_token_info(deps, env)?),
        QueryMsg::MarketingInfo {} => to_binary(&query_marketing_info(deps)?),
        QueryMsg::DownloadLogo {} => to_binary(&query_download_logo(deps)?),
    }
}

/// # Description
/// Return a user's lock information using a [`LockInfoResponse`] struct.
/// ## Params
/// * **deps** is an object of type [`Deps`].
///
/// * **user** is an object of type String. This is the address of the user for which we return lock information.
fn get_user_lock_info(deps: Deps, user: String) -> StdResult<LockInfoResponse> {
    let addr = addr_validate_to_lower(deps.api, &user)?;
    if let Some(lock) = LOCKED.may_load(deps.storage, addr)? {
        let resp = LockInfoResponse {
            amount: lock.amount,
            coefficient: calc_coefficient(lock.end - lock.last_extend_lock_period),
            start: lock.start,
            end: lock.end,
        };
        Ok(resp)
    } else {
        Err(StdError::generic_err("User is not found"))
    }
}

/// # Description
/// Calculates a user's voting power at a given timestamp.
/// If time is None, then it calculates the user's voting power at the current block.
/// ## Params
/// * **deps** is an object of type [`Deps`].
///
/// * **env** is an object of type [`Env`].
///
/// * **user** is an object of type String. This is the user/staker for which we fetch the current voting power (vxASTRO balance).
///
/// * **time** is an [`Option`] of type [`u64`]. This is the timestamp at which to fetch the user's voting power (vxASTRO balance).
fn get_user_voting_power(
    deps: Deps,
    env: Env,
    user: String,
    time: Option<u64>,
) -> StdResult<VotingPowerResponse> {
    let period = get_period(time.unwrap_or_else(|| env.block.time.seconds()))?;
    get_user_voting_power_at_period(deps, user, period)
}

/// # Description
/// Calculates a user's voting power at a given period number.
/// ## Params
/// * **deps** is an object of type [`Deps`].
///
/// * **user** is an object of type String. This is the user/staker for which we fetch the current voting power (vxASTRO balance).
///
/// * **period** is [`u64`]. This is the period number at which to fetch the user's voting power (vxASTRO balance).
fn get_user_voting_power_at_period(
    deps: Deps,
    user: String,
    period: u64,
) -> StdResult<VotingPowerResponse> {
    let user = addr_validate_to_lower(deps.api, &user)?;
    let period_key = U64Key::new(period);

    let last_checkpoint = fetch_last_checkpoint(deps, &user, &period_key)?;

    if let Some(point) = last_checkpoint.map(|(_, point)| point) {
        // The voting power point at the specified `time` was found
        let voting_power = if point.start == period {
            point.power
        } else {
            // The point before the intended period was found, thus we can calculate the user's voting power for the period we want
            calc_voting_power(&point, period)
        };
        Ok(VotingPowerResponse { voting_power })
    } else {
        // User not found
        Ok(VotingPowerResponse {
            voting_power: Uint128::zero(),
        })
    }
}

/// # Description
/// Calculates a user's voting power at the current block.
/// ## Params
/// * **deps** is an object of type [`Deps`].
///
/// * **env** is an object of type [`Env`].
///
/// * **user** is an object of type [`String`]. This is the user/staker for which we fetch the current voting power (vxASTRO balance).
fn get_user_balance(deps: Deps, env: Env, user: String) -> StdResult<BalanceResponse> {
    let vp_response = get_user_voting_power(deps, env, user, None)?;
    Ok(BalanceResponse {
        balance: vp_response.voting_power,
    })
}

/// # Description
/// Calculates the total voting power (total vxASTRO supply) at the given timestamp.
/// If `time` is None, then it calculates the total voting power at the current block.
/// ## Params
/// * **deps** is an object of type [`Deps`].
///
/// * **env** is an object of type [`Env`].
///
/// * **time** is an [`Option`] of type [`u64`]. This is the timestamp at which we fetch the total voting power (vxASTRO supply).
fn get_total_voting_power(
    deps: Deps,
    env: Env,
    time: Option<u64>,
) -> StdResult<VotingPowerResponse> {
    let period = get_period(time.unwrap_or_else(|| env.block.time.seconds()))?;
    get_total_voting_power_at_period(deps, env, period)
}

/// # Description
/// Calculates the total voting power (total vxASTRO supply) at the given period number.
/// ## Params
/// * **deps** is an object of type [`Deps`].
///
/// * **env** is an object of type [`Env`].
///
/// * **period** is [`u64`]. This is the period number at which we fetch the total voting power (vxASTRO supply).
fn get_total_voting_power_at_period(
    deps: Deps,
    env: Env,
    period: u64,
) -> StdResult<VotingPowerResponse> {
    let period_key = U64Key::new(period);

    let last_checkpoint = fetch_last_checkpoint(deps, &env.contract.address, &period_key)?;

    let point = last_checkpoint.map_or(
        Point {
            power: Uint128::zero(),
            start: period,
            end: period,
            slope: Decimal::zero(),
        },
        |(_, point)| point,
    );

    let voting_power = if point.start == period {
        point.power
    } else {
        let scheduled_slope_changes = fetch_slope_changes(deps, point.start, period)?;
        let mut init_point = point;
        for (recalc_period, scheduled_change) in scheduled_slope_changes {
            init_point = Point {
                power: calc_voting_power(&init_point, recalc_period),
                start: recalc_period,
                slope: init_point.slope - scheduled_change,
                ..init_point
            }
        }
        calc_voting_power(&init_point, period)
    };

    Ok(VotingPowerResponse { voting_power })
}

/// # Description
/// Fetch the vxASTRO token information, such as the token name, symbol, decimals and total supply (total voting power).
/// ## Params
/// * **deps** is an object of type [`Deps`].
///
/// * **env** is an object of type [`Env`].
fn query_token_info(deps: Deps, env: Env) -> StdResult<TokenInfoResponse> {
    let info = TOKEN_INFO.load(deps.storage)?;
    let total_vp = get_total_voting_power(deps, env, None)?;
    let res = TokenInfoResponse {
        name: info.name,
        symbol: info.symbol,
        decimals: info.decimals,
        total_supply: total_vp.voting_power,
    };
    Ok(res)
}

/// ## Description
/// Used for contract migration. Returns a default object of type [`Response`].
/// ## Params
/// * **_deps** is an object of type [`DepsMut`].
///
/// * **_env** is an object of type [`Env`].
///
/// * **_msg** is an object of type [`MigrateMsg`].
#[cfg_attr(not(feature = "library"), entry_point)]
pub fn migrate(_deps: DepsMut, _env: Env, _msg: MigrateMsg) -> Result<Response, ContractError> {
    Ok(Response::default())
}<|MERGE_RESOLUTION|>--- conflicted
+++ resolved
@@ -229,7 +229,7 @@
     let contract_addr = env.contract.address;
     let add_voting_power = add_voting_power.unwrap_or_default();
 
-    // Get last checkpoint
+    // get last checkpoint
     let last_checkpoint = fetch_last_checkpoint(deps.as_ref(), &contract_addr, &cur_period_key)?;
     let new_point = if let Some((_, mut point)) = last_checkpoint {
         let last_slope_change = LAST_SLOPE_CHANGE
@@ -586,15 +586,9 @@
         return Err(ContractError::LockExpired {});
     };
 
-<<<<<<< HEAD
-    // should not exceed MAX_LOCK_TIME
-    time_limits_check(EPOCH_START + lock.end * WEEK + time - env.block.time.seconds())?;
-    lock.end += get_periods_count(time);
-=======
     // Should not exceed MAX_LOCK_TIME
     time_limits_check(lock.end * WEEK + time - env.block.time.seconds())?;
     lock.end += get_period(time);
->>>>>>> bb435676
     LOCKED.save(deps.storage, user.clone(), &lock)?;
 
     checkpoint(deps, env, user, None, Some(lock.end))?;
