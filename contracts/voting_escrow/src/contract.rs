use astroport::asset::addr_validate_to_lower;
use astroport::common::{claim_ownership, drop_ownership_proposal, propose_new_owner};
use astroport::DecimalCheckedOps;
#[cfg(not(feature = "library"))]
use cosmwasm_std::entry_point;
use cosmwasm_std::{
    from_binary, to_binary, Addr, Binary, CosmosMsg, Decimal, Deps, DepsMut, Env, MessageInfo,
    Response, StdError, StdResult, SubMsg, Uint128, WasmMsg,
};
use cw2::{get_contract_version, set_contract_version};
use cw20::{
    BalanceResponse, Cw20ExecuteMsg, Cw20QueryMsg, Cw20ReceiveMsg, Logo, LogoInfo,
    MarketingInfoResponse, MinterResponse, TokenInfoResponse,
};
use cw20_base::contract::{
    execute_update_marketing, execute_upload_logo, query_download_logo, query_marketing_info,
};
use cw20_base::state::{MinterData, TokenInfo, LOGO, MARKETING_INFO, TOKEN_INFO};
use cw_storage_plus::U64Key;

use astroport_governance::querier::query_token_balance;
use astroport_governance::utils::{get_period, get_periods_count, EPOCH_START, WEEK};
use astroport_governance::voting_escrow::{
    ConfigResponse, Cw20HookMsg, ExecuteMsg, InstantiateMsg, LockInfoResponse, MigrateMsg,
    QueryMsg, VotingPowerResponse,
};

use crate::error::ContractError;
use crate::migration::v110::MigrationV110;
use crate::migration::Migration;
use crate::state::{
    Config, Lock, Point, BLACKLIST, CONFIG, HISTORY, LAST_SLOPE_CHANGE, LOCKED, OWNERSHIP_PROPOSAL,
};
use crate::utils::{
    adjust_vp_and_slope, blacklist_check, calc_coefficient, calc_early_withdraw_amount,
    calc_voting_power, cancel_scheduled_slope, fetch_last_checkpoint, fetch_slope_changes,
    schedule_slope_change, time_limits_check, validate_addresses, xastro_token_check,
};

/// Contract name that is used for migration.
const CONTRACT_NAME: &str = "astro-voting-escrow";
/// Contract version that is used for migration.
const CONTRACT_VERSION: &str = env!("CARGO_PKG_VERSION");

/// ## Description
/// Creates a new contract with the specified parameters in [`InstantiateMsg`].
/// Returns a default object of type [`Response`] if the operation was successful,
/// or a [`ContractError`] if the contract was not created.
/// ## Params
/// * **deps** is an object of type [`DepsMut`].
///
/// * **env** is an object of type [`Env`].
///
/// * **_info** is an object of type [`MessageInfo`].
///
/// * **msg** is a message of type [`InstantiateMsg`] which contains the paramters used for creating a contract.
#[cfg_attr(not(feature = "library"), entry_point)]
pub fn instantiate(
    deps: DepsMut,
    env: Env,
    _info: MessageInfo,
    msg: InstantiateMsg,
) -> Result<Response, ContractError> {
    set_contract_version(deps.storage, CONTRACT_NAME, CONTRACT_VERSION)?;

    // Accept values within [0,1] limit.
    if msg.max_exit_penalty > Decimal::one() {
        return Err(StdError::generic_err("Max exit penalty should be <= 1").into());
    }
    let slashed_fund_receiver = msg
        .slashed_fund_receiver
        .map(|addr| addr_validate_to_lower(deps.api, &addr))
        .transpose()?;
    let deposit_token_addr = addr_validate_to_lower(deps.api, &msg.deposit_token_addr)?;

    // Initialize early withdraw parameters
    let xastro_minter_resp: MinterResponse = deps
        .querier
        .query_wasm_smart(&deposit_token_addr, &Cw20QueryMsg::Minter {})?;
    let staking_config: astroport::staking::ConfigResponse = deps.querier.query_wasm_smart(
        &xastro_minter_resp.minter,
        &astroport::staking::QueryMsg::Config {},
    )?;

    let config = Config {
        owner: addr_validate_to_lower(deps.api, &msg.owner)?,
        guardian_addr: addr_validate_to_lower(deps.api, &msg.guardian_addr)?,
        deposit_token_addr,
        max_exit_penalty: msg.max_exit_penalty,
        astro_addr: staking_config.deposit_token_addr,
        xastro_staking_addr: addr_validate_to_lower(deps.api, &xastro_minter_resp.minter)?,
        slashed_fund_receiver,
    };
    CONFIG.save(deps.storage, &config)?;

    let cur_period = get_period(env.block.time.seconds())?;
    let point = Point {
        power: Uint128::zero(),
        start: cur_period,
        end: 0,
        slope: Default::default(),
    };
    HISTORY.save(
        deps.storage,
        (env.contract.address.clone(), U64Key::new(cur_period)),
        &point,
    )?;
    BLACKLIST.save(deps.storage, &vec![])?;

    if let Some(marketing) = msg.marketing {
        let logo = if let Some(logo) = marketing.logo {
            LOGO.save(deps.storage, &logo)?;

            match logo {
                Logo::Url(url) => Some(LogoInfo::Url(url)),
                Logo::Embedded(_) => Some(LogoInfo::Embedded),
            }
        } else {
            None
        };

        let data = MarketingInfoResponse {
            project: marketing.project,
            description: marketing.description,
            marketing: marketing
                .marketing
                .map(|addr| addr_validate_to_lower(deps.api, &addr))
                .transpose()?,
            logo,
        };
        MARKETING_INFO.save(deps.storage, &data)?;
    }

    // Store token info
    let data = TokenInfo {
        name: "vxASTRO".to_string(),
        symbol: "vxASTRO".to_string(),
        decimals: 6,
        total_supply: Uint128::zero(),
        mint: Some(MinterData {
            minter: env.contract.address,
            cap: None,
        }),
    };

    TOKEN_INFO.save(deps.storage, &data)?;

    Ok(Response::default())
}

/// ## Description
/// Exposes all the execute functions available in the contract.
///
/// ## Execute messages
/// * **ExecuteMsg::ExtendLockTime { time }** Increase a staker's lock time.
///
/// * **ExecuteMsg::Receive(msg)** Parse incoming messages coming from the xASTRO token contract.
///
/// * **ExecuteMsg::Withdraw {}** Withdraw all xASTRO from a lock position if the lock has expired.
///
/// * **ExecuteMsg::ProposeNewOwner { owner, expires_in }** Creates a new request to change contract ownership.
///
/// * **ExecuteMsg::DropOwnershipProposal {}** Removes a request to change contract ownership.
///
/// * **ExecuteMsg::ClaimOwnership {}** Claims contract ownership.
#[cfg_attr(not(feature = "library"), entry_point)]
pub fn execute(
    deps: DepsMut,
    env: Env,
    info: MessageInfo,
    msg: ExecuteMsg,
) -> Result<Response, ContractError> {
    match msg {
        ExecuteMsg::ExtendLockTime { time } => extend_lock_time(deps, env, info, time),
        ExecuteMsg::Receive(msg) => receive_cw20(deps, env, info, msg),
        ExecuteMsg::Withdraw {} => withdraw(deps, env, info),
        ExecuteMsg::WithdrawEarly {} => withdraw_early(deps, env, info),
        ExecuteMsg::EarlyWithdrawCallback {
            precallback_astro,
            slashed_funds_receiver,
        } => withdraw_early_callback(
            deps.as_ref(),
            env,
            info,
            precallback_astro,
            slashed_funds_receiver,
        ),
        ExecuteMsg::ConfigureEarlyWithdrawal {
            max_penalty,
            slashed_fund_receiver,
        } => configure_early_withdrawal(deps, info, max_penalty, slashed_fund_receiver),
        ExecuteMsg::ProposeNewOwner {
            new_owner,
            expires_in,
        } => {
            let config: Config = CONFIG.load(deps.storage)?;

            propose_new_owner(
                deps,
                info,
                env,
                new_owner,
                expires_in,
                config.owner,
                OWNERSHIP_PROPOSAL,
            )
            .map_err(|e| e.into())
        }
        ExecuteMsg::DropOwnershipProposal {} => {
            let config: Config = CONFIG.load(deps.storage)?;

            drop_ownership_proposal(deps, info, config.owner, OWNERSHIP_PROPOSAL)
                .map_err(|e| e.into())
        }
        ExecuteMsg::ClaimOwnership {} => {
            claim_ownership(deps, info, env, OWNERSHIP_PROPOSAL, |deps, new_owner| {
                CONFIG.update::<_, StdError>(deps.storage, |mut v| {
                    v.owner = new_owner;
                    Ok(v)
                })?;

                Ok(())
            })
            .map_err(|e| e.into())
        }
        ExecuteMsg::UpdateBlacklist {
            append_addrs,
            remove_addrs,
        } => update_blacklist(deps, env, info, append_addrs, remove_addrs),
        ExecuteMsg::UpdateMarketing {
            project,
            description,
            marketing,
        } => execute_update_marketing(deps, env, info, project, description, marketing)
            .map_err(|e| e.into()),
        ExecuteMsg::UploadLogo(logo) => {
            execute_upload_logo(deps, env, info, logo).map_err(|e| e.into())
        }
    }
}

/// ## Description
/// Checkpoint the total voting power (total supply of vxASTRO).
/// This function fetches last available vxASTRO checkpoint, recalculates passed periods since the checkpoint and until now,
/// applies slope changes and saves all recalculated periods in [`HISTORY`].
/// The function returns Ok(()) in case of success or [`StdError`]
/// in case of a serialization/deserialization error.
///
/// ## Params
/// * **deps** is an object of type [`DepsMut`].
///
/// * **env** is an object of type [`Env`].
///
/// * **add_voting_power** is an object of type [`Option<Uint128>`]. This is an amount of vxASTRO to add to the total.
///
/// * **reduce_power** is an object of type [`Option<Uint128>`]. This is an amount of vxASTRO to subtract from the total.
///
/// * **old_slope** is an object of type [`Decimal`]. This is the old slope applied to the total voting power (vxASTRO supply).
///
/// * **new_slope** is an object of type [`Decimal`]. This is the new slope to be applied to the total voting power (vxASTRO supply).
fn checkpoint_total(
    deps: DepsMut,
    env: Env,
    add_voting_power: Option<Uint128>,
    reduce_power: Option<Uint128>,
    old_slope: Uint128,
    new_slope: Uint128,
) -> StdResult<()> {
    let cur_period = get_period(env.block.time.seconds())?;
    let cur_period_key = U64Key::new(cur_period);
    let contract_addr = env.contract.address;
    let add_voting_power = add_voting_power.unwrap_or_default();

    // Get last checkpoint
    let last_checkpoint = fetch_last_checkpoint(deps.as_ref(), &contract_addr, &cur_period_key)?;
    let new_point = if let Some((_, mut point)) = last_checkpoint {
        let last_slope_change = LAST_SLOPE_CHANGE
            .may_load(deps.as_ref().storage)?
            .unwrap_or(0);
        if last_slope_change < cur_period {
            let scheduled_slope_changes =
                fetch_slope_changes(deps.as_ref(), last_slope_change, cur_period)?;
            // Recalculating passed points
            for (recalc_period, scheduled_change) in scheduled_slope_changes {
                point = Point {
                    power: calc_voting_power(&point, recalc_period),
                    start: recalc_period,
                    slope: point.slope - scheduled_change,
                    ..point
                };
                HISTORY.save(
                    deps.storage,
                    (contract_addr.clone(), U64Key::new(recalc_period)),
                    &point,
                )?
            }

            LAST_SLOPE_CHANGE.save(deps.storage, &cur_period)?
        }

        let new_power = (calc_voting_power(&point, cur_period) + add_voting_power)
            .saturating_sub(reduce_power.unwrap_or_default());

        Point {
            power: new_power,
            slope: point.slope - old_slope + new_slope,
            start: cur_period,
            ..point
        }
    } else {
        Point {
            power: add_voting_power,
            slope: new_slope,
            start: cur_period,
            end: 0, // we don't use 'end' in total voting power calculations
        }
    };
    HISTORY.save(deps.storage, (contract_addr, cur_period_key), &new_point)
}

/// ## Description
/// Checkpoint a user's voting power (vxASTRO supply).
/// This function fetches the user's last available checkpoint, calculates the user's current voting power,
/// applies slope changes based on `add_amount` and `new_end` parameters,
/// schedules slope changes for total voting power
/// and saves the new checkpoint for the current period in [`HISTORY`] (using the user's address).
/// If a user already checkpointed themselves for the current period, then
/// this function uses the current checkpoint as the latest available one.
/// The function returns Ok(()) in case of success or [`StdError`]
/// in case of a serialization/deserialization error.
///
/// ## Params
///
/// * **deps** is an object of type [`DepsMut`].
///
/// * **env** is an object of type [`Env`].
///
/// * **addr** is an object of type [`Addr`]. This is the staker for which we checkpoint the voting power.
///
/// * **add_amount** is an object of type [`Option<Uint128>`]. This is an amount of vxASTRO to add to the user's balance.
///
/// * **new_end** is an object of type [`Option<u64>`]. This is a new lock time for the user's vxASTRO position.
fn checkpoint(
    mut deps: DepsMut,
    env: Env,
    addr: Addr,
    add_amount: Option<Uint128>,
    new_end: Option<u64>,
) -> StdResult<()> {
    let cur_period = get_period(env.block.time.seconds())?;
    let cur_period_key = U64Key::new(cur_period);
    let add_amount = add_amount.unwrap_or_default();
    let mut old_slope = Default::default();
    let mut add_voting_power = Uint128::zero();

    // Get last user checkpoint
    let last_checkpoint = fetch_last_checkpoint(deps.as_ref(), &addr, &cur_period_key)?;
    let new_point = if let Some((_, point)) = last_checkpoint {
        let end = new_end.unwrap_or(point.end);
        let dt = end.saturating_sub(cur_period);
        let current_power = calc_voting_power(&point, cur_period);
        let new_slope = if dt != 0 {
            if end > point.end && add_amount.is_zero() {
                // This is extend_lock_time. Recalculating user's voting power
                let mut lock = LOCKED.load(deps.storage, addr.clone())?;
                let mut new_voting_power = calc_coefficient(dt).checked_mul(lock.amount)?;
                let slope = adjust_vp_and_slope(&mut new_voting_power, dt)?;
                // new_voting_power should always be >= current_power. saturating_sub is used for extra safety
                add_voting_power = new_voting_power.saturating_sub(current_power);
                lock.last_extend_lock_period = cur_period;
                LOCKED.save(deps.storage, addr.clone(), &lock, env.block.height)?;
                slope
            } else {
                // This is an increase in the user's lock amount
                let raw_add_voting_power = calc_coefficient(dt).checked_mul(add_amount)?;
                let mut new_voting_power = current_power.checked_add(raw_add_voting_power)?;
                let slope = adjust_vp_and_slope(&mut new_voting_power, dt)?;
                // new_voting_power should always be >= current_power. saturating_sub is used for extra safety
                add_voting_power = new_voting_power.saturating_sub(current_power);
                slope
            }
        } else {
            Uint128::zero()
        };

        // Cancel the previously scheduled slope change
        cancel_scheduled_slope(deps.branch(), point.slope, point.end)?;

        // We need to subtract the slope point from the total voting power slope
        old_slope = point.slope;

        Point {
            power: current_power + add_voting_power,
            slope: new_slope,
            start: cur_period,
            end,
        }
    } else {
        // This error can't happen since this if-branch is intended for checkpoint creation
        let end =
            new_end.ok_or_else(|| StdError::generic_err("Checkpoint initialization error"))?;
        let dt = end - cur_period;
        add_voting_power = calc_coefficient(dt).checked_mul(add_amount)?;
        let slope = adjust_vp_and_slope(&mut add_voting_power, dt)?;
        Point {
            power: add_voting_power,
            slope,
            start: cur_period,
            end,
        }
    };

    // Schedule a slope change
    schedule_slope_change(deps.branch(), new_point.slope, new_point.end)?;

    HISTORY.save(deps.storage, (addr, cur_period_key), &new_point)?;
    checkpoint_total(
        deps,
        env,
        Some(add_voting_power),
        None,
        old_slope,
        new_point.slope,
    )
}

/// ## Description
/// Receives a message of type [`Cw20ReceiveMsg`] and processes it depending on the received template.
/// If the template is not found in the received message, then a [`ContractError`] is returned,
/// otherwise it returns a [`Response`] with the specified attributes if the operation was successful.
/// ## Params
/// * **deps** is an object of type [`DepsMut`].
///
/// * **env** is an object of type [`Env`].
///
/// * **info** is an object of type [`MessageInfo`].
///
/// * **cw20_msg** is an object of type [`Cw20ReceiveMsg`]. This is the CW20 message to process.
fn receive_cw20(
    deps: DepsMut,
    env: Env,
    info: MessageInfo,
    cw20_msg: Cw20ReceiveMsg,
) -> Result<Response, ContractError> {
    xastro_token_check(deps.as_ref(), info.sender)?;
    let sender = addr_validate_to_lower(deps.api, &cw20_msg.sender)?;
    blacklist_check(deps.as_ref(), &sender)?;

    match from_binary(&cw20_msg.msg)? {
        Cw20HookMsg::CreateLock { time } => create_lock(deps, env, sender, cw20_msg.amount, time),
        Cw20HookMsg::ExtendLockAmount {} => deposit_for(deps, env, cw20_msg.amount, sender),
        Cw20HookMsg::DepositFor { user } => {
            let addr = addr_validate_to_lower(deps.api, &user)?;
            blacklist_check(deps.as_ref(), &addr)?;
            deposit_for(deps, env, cw20_msg.amount, addr)
        }
    }
}

/// ## Description
/// Creates a lock for the user that lasts for the specified time duration (in seconds).
/// Checks that the user is locking xASTRO tokens.
/// Checks that the lock time is within [`WEEK`]..[`MAX_LOCK_TIME`].
/// Creates a lock if it doesn't exist and triggers a [`checkpoint`] for the staker.
/// If a lock already exists, then a [`ContractError`] is returned,
/// otherwise it returns a [`Response`] with the specified attributes if the operation was successful.
///
/// ## Params
/// * **deps** is an object of type [`DepsMut`].
///
/// * **env** is an object of type [`Env`].
///
/// * **user** is an object of type [`Addr`]. This is the staker for which we create a lock position.
///
/// * **amount** is an object of type [`Uint128`]. This is the amount of xASTRO deposited in the lock position.
///
/// * **time** is an object of type [`u64`]. This is the duration of the lock.
fn create_lock(
    deps: DepsMut,
    env: Env,
    user: Addr,
    amount: Uint128,
    time: u64,
) -> Result<Response, ContractError> {
    time_limits_check(time)?;

    let block_period = get_period(env.block.time.seconds())?;
    let end = block_period + get_periods_count(time);

    LOCKED.update(deps.storage, user.clone(), env.block.height, |lock_opt| {
        if lock_opt.is_some() && !lock_opt.unwrap().amount.is_zero() {
            return Err(ContractError::LockAlreadyExists {});
        }
        Ok(Lock {
            amount,
            start: block_period,
            end,
            last_extend_lock_period: block_period,
        })
    })?;

    checkpoint(deps, env, user, Some(amount), Some(end))?;

    Ok(Response::default().add_attribute("action", "create_lock"))
}

/// ## Description
/// Deposits an 'amount' of xASTRO tokens into 'user''s lock.
/// Checks that the user is transferring and locking xASTRO.
/// Triggers a [`checkpoint`] for the user.
/// If the user does not have a lock, then a [`ContractError`] is returned,
/// otherwise it returns a [`Response`] with the specified attributes if the operation was successful.
///
/// ## Params
/// * **deps** is an object of type [`DepsMut`].
///
/// * **env** is an object of type [`Env`].
///
/// * **amount** is an object of type [`Uint128`]. This is the amount of xASTRO to deposit.
///
/// * **user** is an object of type [`Addr`]. This is the user who's lock amount will increase.
fn deposit_for(
    deps: DepsMut,
    env: Env,
    amount: Uint128,
    user: Addr,
) -> Result<Response, ContractError> {
    LOCKED.update(
        deps.storage,
        user.clone(),
        env.block.height,
        |lock_opt| match lock_opt {
            Some(mut lock) if !lock.amount.is_zero() => {
                if lock.end <= get_period(env.block.time.seconds())? {
                    Err(ContractError::LockExpired {})
                } else {
                    lock.amount += amount;
                    Ok(lock)
                }
            }
            _ => Err(ContractError::LockDoesntExist {}),
        },
    )?;
    checkpoint(deps, env, user, Some(amount), None)?;

    Ok(Response::default().add_attribute("action", "deposit_for"))
}

/// ## Description
/// Withdraws the whole amount of locked xASTRO from a specific user lock.
/// If the user lock doesn't exist or if it has not yet expired, then a [`ContractError`] is returned,
/// otherwise it returns a [`Response`] with the specified attributes if the operation was successful.
///
/// ## Params
/// * **deps** is an object of type [`DepsMut`].
///
/// * **env** is an object of type [`Env`].
///
/// * **info** is an object of type [`MessageInfo`]. This is the withdrawal message coming from a user.
fn withdraw(deps: DepsMut, env: Env, info: MessageInfo) -> Result<Response, ContractError> {
    let sender = info.sender;
    // 'LockDoesntExist' is either a lock does not exist in LOCKED or a lock exits but lock.amount == 0
    let mut lock = LOCKED
        .may_load(deps.storage, sender.clone())?
        .filter(|lock| !lock.amount.is_zero())
        .ok_or(ContractError::LockDoesntExist {})?;

    let cur_period = get_period(env.block.time.seconds())?;
    if lock.end > cur_period {
        Err(ContractError::LockHasNotExpired {})
    } else {
        let config = CONFIG.load(deps.storage)?;
        let transfer_msg = CosmosMsg::Wasm(WasmMsg::Execute {
            contract_addr: config.deposit_token_addr.to_string(),
            msg: to_binary(&Cw20ExecuteMsg::Transfer {
                recipient: sender.to_string(),
                amount: lock.amount,
            })?,
            funds: vec![],
        });
        lock.amount = Uint128::zero();
        LOCKED.save(deps.storage, sender.clone(), &lock, env.block.height)?;

        // We need to checkpoint and eliminate the slope influence on a future lock
        HISTORY.save(
            deps.storage,
            (sender, U64Key::new(cur_period)),
            &Point {
                power: Uint128::zero(),
                start: cur_period,
                end: cur_period,
                slope: Default::default(),
            },
        )?;

        Ok(Response::default()
            .add_message(transfer_msg)
            .add_attribute("action", "withdraw"))
    }
}

/// ## Description
/// Sets a max exit penalty and a slashed funds receiver. Can be called by the owner only.
fn configure_early_withdrawal(
    deps: DepsMut,
    info: MessageInfo,
    max_exit_penalty: Option<Decimal>,
    slashed_fund_receiver: Option<String>,
) -> Result<Response, ContractError> {
    let mut config = CONFIG.load(deps.storage)?;
    // Permission check
    if info.sender != config.owner {
        return Err(ContractError::Unauthorized {});
    }

    // Accept values within [0,1] limit
    if let Some(max_exit_penalty) = max_exit_penalty {
        if max_exit_penalty > Decimal::one() {
            return Err(StdError::generic_err("Max exit penalty should be <= 1").into());
        } else {
            config.max_exit_penalty = max_exit_penalty;
        }
    }
    if let Some(slashed_fund_receiver) = slashed_fund_receiver {
        config.slashed_fund_receiver =
            Some(addr_validate_to_lower(deps.api, &slashed_fund_receiver)?);
    }

    CONFIG.save(deps.storage, &config)?;

    Ok(Response::default().add_attribute("action", "configure_early_withdrawal"))
}

/// ## Description
/// Withdraws stacked funds with penalty before the lock expires.
/// The penalty is calculated as min(max_exit_penalty, time_left_until_unlock / MAX_LOCK_TIME).
/// Slashed funds are sent to the slashed funds receiver address.
/// ## Params
/// * **deps** is an object of type [`DepsMut`].
///
/// * **env** is an object of type [`Env`].
///
/// * **info** is an object of type [`MessageInfo`]. This is the withdrawal message coming from a user.
fn withdraw_early(
    mut deps: DepsMut,
    env: Env,
    info: MessageInfo,
) -> Result<Response, ContractError> {
    let sender = info.sender;
    // 'LockDoesntExist' is either a lock does not exist in LOCKED or a lock exits but lock.amount == 0
    let mut lock = LOCKED
        .may_load(deps.storage, sender.clone())?
        .filter(|lock| !lock.amount.is_zero())
        .ok_or(ContractError::LockDoesntExist {})?;

    let cur_period = get_period(env.block.time.seconds())?;
    if lock.end <= cur_period {
        return Err(ContractError::LockExpired {});
    }

    let config = CONFIG.load(deps.storage)?;

    let (slashed_amount, return_amount) =
        calc_early_withdraw_amount(config.max_exit_penalty, lock.end - cur_period, lock.amount);

    let slashed_funds_receiver = config
        .slashed_fund_receiver
        .clone()
        .ok_or(ContractError::EarlyWithdrawNotAvailable {})?;

    let mut transfer_msgs = vec![];
    if !return_amount.is_zero() {
        let transfer_msg = SubMsg::new(WasmMsg::Execute {
            contract_addr: config.deposit_token_addr.to_string(),
            msg: to_binary(&Cw20ExecuteMsg::Transfer {
                recipient: sender.to_string(),
                amount: return_amount,
            })?,
            funds: vec![],
        });
        transfer_msgs.push(transfer_msg);
    }
    if !slashed_amount.is_zero() {
        let send_msg = SubMsg::new(WasmMsg::Execute {
            contract_addr: config.deposit_token_addr.to_string(),
            msg: to_binary(&Cw20ExecuteMsg::Send {
                contract: config.xastro_staking_addr.to_string(),
                amount: slashed_amount,
                msg: to_binary(&astroport::staking::Cw20HookMsg::Leave {})?,
            })?,
            funds: vec![],
        });
        transfer_msgs.push(send_msg);

        let precallback_astro = query_token_balance(
            &deps.querier,
            config.astro_addr,
            env.contract.address.clone(),
        )?;
        let callback_msg = SubMsg::new(WasmMsg::Execute {
            contract_addr: env.contract.address.to_string(),
            msg: to_binary(&ExecuteMsg::EarlyWithdrawCallback {
                precallback_astro,
                slashed_funds_receiver,
            })?,
            funds: vec![],
        });
        transfer_msgs.push(callback_msg);
    }

    lock.amount = Uint128::zero();
    LOCKED.save(deps.storage, sender.clone(), &lock)?;

    let cur_period_key = U64Key::new(cur_period);
    let last_checkpoint = fetch_last_checkpoint(deps.as_ref(), &sender, &cur_period_key)?;

    // If a user has voting power they must have checkpoint.
    let (_, point) = last_checkpoint.ok_or_else(|| {
        StdError::generic_err(format!(
            "There is no previous checkpoint for user: {}",
            sender.as_str()
        ))
    })?;
    // We need to checkpoint with zero power and zero slope
    HISTORY.save(
        deps.storage,
        (sender, cur_period_key),
        &Point {
            power: Uint128::zero(),
            slope: Default::default(),
            start: cur_period,
            end: cur_period,
        },
    )?;

    let cur_power = calc_voting_power(&point, cur_period);
    if !cur_power.is_zero() {
        cancel_scheduled_slope(deps.branch(), point.slope, point.end)?;
        // We need to checkpoint total VP and eliminate the slope influence on a future lock
        checkpoint_total(
            deps,
            env,
            None,
            Some(cur_power),
            point.slope,
            Default::default(),
        )?
    }

    Ok(Response::default()
        .add_submessages(transfer_msgs)
        .add_attribute("action", "withdraw_early"))
}

/// ## Description
/// A callback after early withdraw. Can be called only by the contract itself.
/// This is intended for transferring converted xASTRO (in form of ASTRO) to the slashed funds receiver.
/// ## Parameters
/// * **deps** is an object of type [`DepsMut`].
///
/// * **env** is an object of type [`Env`].
///
/// * **info** is an object of type [`MessageInfo`].
///
/// * **precallback_astro** is a contracts' ASTRO balance before a callback
///
/// * **slashed_funds_receiver** is a slashed funds receiver address
fn withdraw_early_callback(
    deps: Deps,
    env: Env,
    info: MessageInfo,
    precallback_astro: Uint128,
    slashed_funds_receiver: Addr,
) -> Result<Response, ContractError> {
    if info.sender != env.contract.address {
        return Err(ContractError::Unauthorized {});
    }

    let config = CONFIG.load(deps.storage)?;

    let current_astro_balance = query_token_balance(
        &deps.querier,
        config.astro_addr.clone(),
        env.contract.address,
    )?;
    let return_astro_amount = current_astro_balance.saturating_sub(precallback_astro);

    if !return_astro_amount.is_zero() {
        let transfer_msg = SubMsg::new(WasmMsg::Execute {
            contract_addr: config.astro_addr.to_string(),
            msg: to_binary(&Cw20ExecuteMsg::Transfer {
                recipient: slashed_funds_receiver.to_string(),
                amount: return_astro_amount,
            })?,
            funds: vec![],
        });

        Ok(Response::new().add_submessage(transfer_msg))
    } else {
        Err(StdError::generic_err("Failed to unstake ASTRO").into())
    }
}

/// ## Description
/// Increase the current lock time for a staker by a specified time period.
/// Evaluates that the `time` is within [`WEEK`]..[`MAX_LOCK_TIME`]
/// and then it triggers a [`checkpoint`].
/// If the user lock doesn't exist or if it expired, then a [`ContractError`] is returned,
/// otherwise it returns a [`Response`] with the specified attributes if the operation was successful
/// ## Note
/// The time is added to the lock's `end`.
/// For example, at period 0, the user has their xASTRO locked for 3 weeks.
/// In 1 week, they increase their lock time by 10 weeks, thus the unlock period becomes 12 weeks.
///
/// ## Params
/// * **deps** is an object of type [`DepsMut`].
///
/// * **env** is an object of type [`Env`].
///
/// * **info** is an object of type [`MessageInfo`].
///
/// * **time** is an object of type [`u64`]. This is the increase in lock time applied to the staker's position.
fn extend_lock_time(
    deps: DepsMut,
    env: Env,
    info: MessageInfo,
    time: u64,
) -> Result<Response, ContractError> {
    let user = info.sender;
    blacklist_check(deps.as_ref(), &user)?;
    let mut lock = LOCKED
        .may_load(deps.storage, user.clone())?
        .filter(|lock| !lock.amount.is_zero())
        .ok_or(ContractError::LockDoesntExist {})?;

    // Disable the ability to extend the lock time by less than a week
    time_limits_check(time)?;

    if lock.end <= get_period(env.block.time.seconds())? {
        return Err(ContractError::LockExpired {});
    };

    // Should not exceed MAX_LOCK_TIME
    time_limits_check(EPOCH_START + lock.end * WEEK + time - env.block.time.seconds())?;
    lock.end += get_periods_count(time);
    LOCKED.save(deps.storage, user.clone(), &lock, env.block.height)?;

    checkpoint(deps, env, user, None, Some(lock.end))?;

    Ok(Response::default().add_attribute("action", "extend_lock_time"))
}

/// ## Description
/// Update the staker blacklist. Whitelists addresses specified in 'remove_addrs'
/// and blacklists new addresses specified in 'append_addrs'. Nullifies staker voting power and
/// cancels their contribution in the total voting power (total vxASTRO supply).
/// Returns a [`ContractError`] in case of a (de/ser)ialization or address validation error.
///
/// ## Params
/// * **deps** is an object of type [`DepsMut`].
///
/// * **env** is an object of type [`Env`].
///
/// * **info** is an object of type [`MessageInfo`].
///
/// * **append_addrs** is an [`Option`] containing a [`Vec<String>`]. This is the array of addresses to blacklist.
///
/// * **remove_addrs** is an [`Option`] containing a [`Vec<String>`]. This is the array of addresses to whitelist.
fn update_blacklist(
    mut deps: DepsMut,
    env: Env,
    info: MessageInfo,
    append_addrs: Option<Vec<String>>,
    remove_addrs: Option<Vec<String>>,
) -> Result<Response, ContractError> {
    let config = CONFIG.load(deps.storage)?;
    // Permission check
    if info.sender != config.owner && info.sender != config.guardian_addr {
        return Err(ContractError::Unauthorized {});
    }
    let append_addrs = append_addrs.unwrap_or_default();
    let remove_addrs = remove_addrs.unwrap_or_default();
    let blacklist = BLACKLIST.load(deps.storage)?;
    let append: Vec<_> = validate_addresses(deps.as_ref(), &append_addrs)?
        .into_iter()
        .filter(|addr| !blacklist.contains(addr))
        .collect();
    let remove: Vec<_> = validate_addresses(deps.as_ref(), &remove_addrs)?
        .into_iter()
        .filter(|addr| blacklist.contains(addr))
        .collect();

    if append.is_empty() && remove.is_empty() {
        return Err(StdError::generic_err("Append and remove arrays are empty").into());
    }

    let cur_period = get_period(env.block.time.seconds())?;
    let cur_period_key = U64Key::new(cur_period);
    let mut reduce_total_vp = Uint128::zero(); // accumulator for decreasing total voting power
    let mut old_slopes = Uint128::zero(); // accumulator for old slopes
    for addr in append.iter() {
        let last_checkpoint = fetch_last_checkpoint(deps.as_ref(), addr, &cur_period_key)?;
        if let Some((_, point)) = last_checkpoint {
            // We need to checkpoint with zero power and zero slope
            HISTORY.save(
                deps.storage,
                (addr.clone(), cur_period_key.clone()),
                &Point {
                    power: Uint128::zero(),
                    slope: Default::default(),
                    start: cur_period,
                    end: cur_period,
                },
            )?;

            let cur_power = calc_voting_power(&point, cur_period);
            // User's contribution is already zero. Skipping them
            if cur_power.is_zero() {
                continue;
            }

            // User's contribution in the total voting power calculation
            reduce_total_vp += cur_power;
            old_slopes += point.slope;
            cancel_scheduled_slope(deps.branch(), point.slope, point.end)?;
        }
    }

    if !reduce_total_vp.is_zero() || !old_slopes.is_zero() {
        // Trigger a total voting power recalculation
        checkpoint_total(
            deps.branch(),
            env.clone(),
            None,
            Some(reduce_total_vp),
            old_slopes,
            Default::default(),
        )?;
    }

    for addr in remove.iter() {
        let lock_opt = LOCKED.may_load(deps.storage, addr.clone())?;
        if let Some(Lock { amount, end, .. }) = lock_opt {
            checkpoint(
                deps.branch(),
                env.clone(),
                addr.clone(),
                Some(amount),
                Some(end),
            )?;
        }
    }

    BLACKLIST.update(deps.storage, |blacklist| -> StdResult<Vec<Addr>> {
        let mut updated_blacklist: Vec<_> = blacklist
            .into_iter()
            .filter(|addr| !remove.contains(addr))
            .collect();
        updated_blacklist.extend(append);
        Ok(updated_blacklist)
    })?;

    let mut attrs = vec![("action", "update_blacklist")];
    let append_joined = append_addrs.join(",");
    if !append_addrs.is_empty() {
        attrs.push(("added_addresses", append_joined.as_str()))
    }
    let remove_joined = remove_addrs.join(",");
    if !remove_addrs.is_empty() {
        attrs.push(("removed_addresses", remove_joined.as_str()))
    }

    Ok(Response::default().add_attributes(attrs))
}

/// ## Description
/// Expose available contract queries.
/// ## Params
/// * **deps** is an object of type [`Deps`].
///
/// * **_env** is an object of type [`Env`].
///
/// * **msg** is an object of type [`QueryMsg`].
///
/// ## Queries
/// * **QueryMsg::TotalVotingPower {}** Fetch the total voting power (vxASTRO supply) at the current block.
///
/// * **QueryMsg::UserVotingPower { user }** Fetch the user's voting power (vxASTRO balance) at the current block.
///
/// * **QueryMsg::TotalVotingPowerAt { time }** Fetch the total voting power (vxASTRO supply) at a specified timestamp.
///
/// * **QueryMsg::UserVotingPowerAt { time }** Fetch the user's voting power (vxASTRO balance) at a specified timestamp.
///
/// * **QueryMsg::LockInfo { user }** Fetch a user's lock information.
#[cfg_attr(not(feature = "library"), entry_point)]
pub fn query(deps: Deps, env: Env, msg: QueryMsg) -> StdResult<Binary> {
    match msg {
        QueryMsg::TotalVotingPower {} => to_binary(&get_total_voting_power(deps, env, None)?),
        QueryMsg::UserVotingPower { user } => {
            to_binary(&get_user_voting_power(deps, env, user, None)?)
        }
        QueryMsg::TotalVotingPowerAt { time } => {
            to_binary(&get_total_voting_power(deps, env, Some(time))?)
        }
        QueryMsg::TotalVotingPowerAtPeriod { period } => {
            to_binary(&get_total_voting_power_at_period(deps, env, period)?)
        }
        QueryMsg::UserVotingPowerAt { user, time } => {
            to_binary(&get_user_voting_power(deps, env, user, Some(time))?)
        }
        QueryMsg::UserVotingPowerAtPeriod { user, period } => {
            to_binary(&get_user_voting_power_at_period(deps, user, period)?)
        }
        QueryMsg::LockInfo { user } => to_binary(&get_user_lock_info(deps, env, user)?),
<<<<<<< HEAD
        QueryMsg::UserDepositAtHeight { user, height } => {
            to_binary(&get_user_deposit_at_height(deps, user, height)?)
=======
        QueryMsg::EarlyWithdrawAmount { user } => {
            to_binary(&get_early_withdraw_amount(deps, env, user)?)
>>>>>>> 20b81d3c
        }
        QueryMsg::Config {} => {
            let config = CONFIG.load(deps.storage)?;
            to_binary(&ConfigResponse {
                owner: config.owner.to_string(),
                guardian_addr: config.guardian_addr.to_string(),
                deposit_token_addr: config.deposit_token_addr.to_string(),
                max_exit_penalty: config.max_exit_penalty,
                slashed_fund_receiver: config.slashed_fund_receiver.map(|addr| addr.to_string()),
                astro_addr: config.astro_addr.to_string(),
                xastro_staking_addr: config.xastro_staking_addr.to_string(),
            })
        }
        QueryMsg::Balance { address } => to_binary(&get_user_balance(deps, env, address)?),
        QueryMsg::TokenInfo {} => to_binary(&query_token_info(deps, env)?),
        QueryMsg::MarketingInfo {} => to_binary(&query_marketing_info(deps)?),
        QueryMsg::DownloadLogo {} => to_binary(&query_download_logo(deps)?),
    }
}

/// ## Description
/// Return a user's lock information using a [`LockInfoResponse`] struct.
/// ## Params
/// * **deps** is an object of type [`Deps`].
///
/// * **user** is an object of type String. This is the address of the user for which we return lock information.
fn get_user_lock_info(deps: Deps, env: Env, user: String) -> StdResult<LockInfoResponse> {
    let addr = addr_validate_to_lower(deps.api, &user)?;
    if let Some(lock) = LOCKED.may_load(deps.storage, addr.clone())? {
        let cur_period = get_period(env.block.time.seconds())?;
        let slope = fetch_last_checkpoint(deps, &addr, &U64Key::new(cur_period))?
            .map(|(_, point)| point.slope)
            .unwrap_or_default();
        let resp = LockInfoResponse {
            amount: lock.amount,
            coefficient: calc_coefficient(lock.end - lock.last_extend_lock_period),
            start: lock.start,
            end: lock.end,
            slope,
        };
        Ok(resp)
    } else {
        Err(StdError::generic_err("User is not found"))
    }
}

/// ## Description
<<<<<<< HEAD
/// Return a user's staked xASTRO amount at a given block height.
/// ## Params
/// * **deps** is an object of type [`Deps`].
///
/// * **user** is an object of type String. This is the address of the user for which we return lock information.
///
/// * **block_height** is an object of type u64. This is the block height at which we return the staked xASTRO amount.
fn get_user_deposit_at_height(deps: Deps, user: String, block_height: u64) -> StdResult<Uint128> {
    let addr = addr_validate_to_lower(deps.api, &user)?;
    let locked_opt = LOCKED.may_load_at_height(deps.storage, addr, block_height)?;
    if let Some(lock) = locked_opt {
        Ok(lock.amount)
    } else {
        Ok(Uint128::zero())
=======
/// Return early withdraw amount for a given user.
/// ## Params
/// * **deps** is an object of type [`Deps`].
///
/// * **env** is an object of type [`Env`].
///
/// * **user** is an object of type [`String`].
fn get_early_withdraw_amount(deps: Deps, env: Env, user: String) -> StdResult<Uint128> {
    let user = addr_validate_to_lower(deps.api, &user)?;
    let lock = LOCKED.may_load(deps.storage, user)?;

    let cur_period = get_period(env.block.time.seconds())?;
    match lock {
        None => Ok(Uint128::zero()),
        Some(lock) if lock.end <= cur_period => Ok(lock.amount),
        Some(lock) => {
            let config = CONFIG.load(deps.storage)?;

            let (_, return_amount) = calc_early_withdraw_amount(
                config.max_exit_penalty,
                lock.end - cur_period,
                lock.amount,
            );

            Ok(return_amount)
        }
>>>>>>> 20b81d3c
    }
}

/// ## Description
/// Calculates a user's voting power at a given timestamp.
/// If time is None, then it calculates the user's voting power at the current block.
/// ## Params
/// * **deps** is an object of type [`Deps`].
///
/// * **env** is an object of type [`Env`].
///
/// * **user** is an object of type String. This is the user/staker for which we fetch the current voting power (vxASTRO balance).
///
/// * **time** is an [`Option`] of type [`u64`]. This is the timestamp at which to fetch the user's voting power (vxASTRO balance).
fn get_user_voting_power(
    deps: Deps,
    env: Env,
    user: String,
    time: Option<u64>,
) -> StdResult<VotingPowerResponse> {
    let period = get_period(time.unwrap_or_else(|| env.block.time.seconds()))?;
    get_user_voting_power_at_period(deps, user, period)
}

/// ## Description
/// Calculates a user's voting power at a given period number.
/// ## Params
/// * **deps** is an object of type [`Deps`].
///
/// * **user** is an object of type String. This is the user/staker for which we fetch the current voting power (vxASTRO balance).
///
/// * **period** is [`u64`]. This is the period number at which to fetch the user's voting power (vxASTRO balance).
fn get_user_voting_power_at_period(
    deps: Deps,
    user: String,
    period: u64,
) -> StdResult<VotingPowerResponse> {
    let user = addr_validate_to_lower(deps.api, &user)?;
    let period_key = U64Key::new(period);

    let last_checkpoint = fetch_last_checkpoint(deps, &user, &period_key)?;

    if let Some(point) = last_checkpoint.map(|(_, point)| point) {
        // The voting power point at the specified `time` was found
        let voting_power = if point.start == period {
            point.power
        } else {
            // The point before the intended period was found, thus we can calculate the user's voting power for the period we want
            calc_voting_power(&point, period)
        };
        Ok(VotingPowerResponse { voting_power })
    } else {
        // User not found
        Ok(VotingPowerResponse {
            voting_power: Uint128::zero(),
        })
    }
}

/// ## Description
/// Calculates a user's voting power at the current block.
/// ## Params
/// * **deps** is an object of type [`Deps`].
///
/// * **env** is an object of type [`Env`].
///
/// * **user** is an object of type [`String`]. This is the user/staker for which we fetch the current voting power (vxASTRO balance).
fn get_user_balance(deps: Deps, env: Env, user: String) -> StdResult<BalanceResponse> {
    let vp_response = get_user_voting_power(deps, env, user, None)?;
    Ok(BalanceResponse {
        balance: vp_response.voting_power,
    })
}

/// ## Description
/// Calculates the total voting power (total vxASTRO supply) at the given timestamp.
/// If `time` is None, then it calculates the total voting power at the current block.
/// ## Params
/// * **deps** is an object of type [`Deps`].
///
/// * **env** is an object of type [`Env`].
///
/// * **time** is an [`Option`] of type [`u64`]. This is the timestamp at which we fetch the total voting power (vxASTRO supply).
fn get_total_voting_power(
    deps: Deps,
    env: Env,
    time: Option<u64>,
) -> StdResult<VotingPowerResponse> {
    let period = get_period(time.unwrap_or_else(|| env.block.time.seconds()))?;
    get_total_voting_power_at_period(deps, env, period)
}

/// ## Description
/// Calculates the total voting power (total vxASTRO supply) at the given period number.
/// ## Params
/// * **deps** is an object of type [`Deps`].
///
/// * **env** is an object of type [`Env`].
///
/// * **period** is [`u64`]. This is the period number at which we fetch the total voting power (vxASTRO supply).
fn get_total_voting_power_at_period(
    deps: Deps,
    env: Env,
    period: u64,
) -> StdResult<VotingPowerResponse> {
    let period_key = U64Key::new(period);

    let last_checkpoint = fetch_last_checkpoint(deps, &env.contract.address, &period_key)?;

    let point = last_checkpoint.map_or(
        Point {
            power: Uint128::zero(),
            start: period,
            end: period,
            slope: Default::default(),
        },
        |(_, point)| point,
    );

    let voting_power = if point.start == period {
        point.power
    } else {
        let scheduled_slope_changes = fetch_slope_changes(deps, point.start, period)?;
        let mut init_point = point;
        for (recalc_period, scheduled_change) in scheduled_slope_changes {
            init_point = Point {
                power: calc_voting_power(&init_point, recalc_period),
                start: recalc_period,
                slope: init_point.slope - scheduled_change,
                ..init_point
            }
        }
        calc_voting_power(&init_point, period)
    };

    Ok(VotingPowerResponse { voting_power })
}

/// ## Description
/// Fetch the vxASTRO token information, such as the token name, symbol, decimals and total supply (total voting power).
/// ## Params
/// * **deps** is an object of type [`Deps`].
///
/// * **env** is an object of type [`Env`].
fn query_token_info(deps: Deps, env: Env) -> StdResult<TokenInfoResponse> {
    let info = TOKEN_INFO.load(deps.storage)?;
    let total_vp = get_total_voting_power(deps, env, None)?;
    let res = TokenInfoResponse {
        name: info.name,
        symbol: info.symbol,
        decimals: info.decimals,
        total_supply: total_vp.voting_power,
    };
    Ok(res)
}

/// ## Description
/// Used for contract migration. Returns a default object of type [`Response`].
/// ## Params
/// * **_deps** is an object of type [`DepsMut`].
///
/// * **env** is an object of type [`Env`].
///
/// * **msg** is an object of type [`MigrateMsg`].
#[cfg_attr(not(feature = "library"), entry_point)]
pub fn migrate(mut deps: DepsMut, env: Env, msg: MigrateMsg) -> Result<Response, ContractError> {
    let contract_version = get_contract_version(deps.storage)?;

    match contract_version.contract.as_str() {
        "voting-escrow" => match contract_version.version.as_ref() {
            "1.0.0" => {
                // 1.0.0 -> 1.1.0
                MigrationV110::migrate(deps.branch(), env, msg)?;
            }
            _ => return Err(ContractError::MigrationError {}),
        },
        _ => return Err(ContractError::MigrationError {}),
    }

    set_contract_version(deps.storage, CONTRACT_NAME, CONTRACT_VERSION)?;

    Ok(Response::new()
        .add_attribute("previous_contract_name", &contract_version.contract)
        .add_attribute("previous_contract_version", &contract_version.version)
        .add_attribute("new_contract_name", CONTRACT_NAME)
        .add_attribute("new_contract_version", CONTRACT_VERSION))
}<|MERGE_RESOLUTION|>--- conflicted
+++ resolved
@@ -810,7 +810,7 @@
 /// ## Note
 /// The time is added to the lock's `end`.
 /// For example, at period 0, the user has their xASTRO locked for 3 weeks.
-/// In 1 week, they increase their lock time by 10 weeks, thus the unlock period becomes 12 weeks.
+/// In 1 week, they increase their lock time by 10 weeks, thus the unlock period becomes 13 weeks.
 ///
 /// ## Params
 /// * **deps** is an object of type [`DepsMut`].
@@ -1012,13 +1012,11 @@
             to_binary(&get_user_voting_power_at_period(deps, user, period)?)
         }
         QueryMsg::LockInfo { user } => to_binary(&get_user_lock_info(deps, env, user)?),
-<<<<<<< HEAD
+        QueryMsg::EarlyWithdrawAmount { user } => {
+            to_binary(&get_early_withdraw_amount(deps, env, user)?)
+        }
         QueryMsg::UserDepositAtHeight { user, height } => {
             to_binary(&get_user_deposit_at_height(deps, user, height)?)
-=======
-        QueryMsg::EarlyWithdrawAmount { user } => {
-            to_binary(&get_early_withdraw_amount(deps, env, user)?)
->>>>>>> 20b81d3c
         }
         QueryMsg::Config {} => {
             let config = CONFIG.load(deps.storage)?;
@@ -1066,7 +1064,36 @@
 }
 
 /// ## Description
-<<<<<<< HEAD
+/// Return early withdraw amount for a given user.
+/// ## Params
+/// * **deps** is an object of type [`Deps`].
+///
+/// * **env** is an object of type [`Env`].
+///
+/// * **user** is an object of type [`String`].
+fn get_early_withdraw_amount(deps: Deps, env: Env, user: String) -> StdResult<Uint128> {
+    let user = addr_validate_to_lower(deps.api, &user)?;
+    let lock = LOCKED.may_load(deps.storage, user)?;
+
+    let cur_period = get_period(env.block.time.seconds())?;
+    match lock {
+        None => Ok(Uint128::zero()),
+        Some(lock) if lock.end <= cur_period => Ok(lock.amount),
+        Some(lock) => {
+            let config = CONFIG.load(deps.storage)?;
+
+            let (_, return_amount) = calc_early_withdraw_amount(
+                config.max_exit_penalty,
+                lock.end - cur_period,
+                lock.amount,
+            );
+
+            Ok(return_amount)
+        }
+    }
+}
+
+/// ## Description
 /// Return a user's staked xASTRO amount at a given block height.
 /// ## Params
 /// * **deps** is an object of type [`Deps`].
@@ -1081,34 +1108,6 @@
         Ok(lock.amount)
     } else {
         Ok(Uint128::zero())
-=======
-/// Return early withdraw amount for a given user.
-/// ## Params
-/// * **deps** is an object of type [`Deps`].
-///
-/// * **env** is an object of type [`Env`].
-///
-/// * **user** is an object of type [`String`].
-fn get_early_withdraw_amount(deps: Deps, env: Env, user: String) -> StdResult<Uint128> {
-    let user = addr_validate_to_lower(deps.api, &user)?;
-    let lock = LOCKED.may_load(deps.storage, user)?;
-
-    let cur_period = get_period(env.block.time.seconds())?;
-    match lock {
-        None => Ok(Uint128::zero()),
-        Some(lock) if lock.end <= cur_period => Ok(lock.amount),
-        Some(lock) => {
-            let config = CONFIG.load(deps.storage)?;
-
-            let (_, return_amount) = calc_early_withdraw_amount(
-                config.max_exit_penalty,
-                lock.end - cur_period,
-                lock.amount,
-            );
-
-            Ok(return_amount)
-        }
->>>>>>> 20b81d3c
     }
 }
 
