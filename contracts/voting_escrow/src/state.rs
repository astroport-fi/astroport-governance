use astroport::common::OwnershipProposal;
use cosmwasm_std::{Addr, Decimal, Uint128};
use cw_storage_plus::{Item, Map, SnapshotMap, Strategy, U64Key};
use schemars::JsonSchema;
use serde::{Deserialize, Serialize};

/// This structure stores the main parameters for the voting escrow contract.
#[derive(Serialize, Deserialize, Clone, Debug, PartialEq, JsonSchema)]
pub struct Config {
    /// Address that's allowed to change contract parameters
    pub owner: Addr,
    /// Address that can only blacklist vxASTRO stakers and remove their governance power
    pub guardian_addr: Addr,
    /// The xASTRO token contract address
    pub deposit_token_addr: Addr,
    /// The maximum % of staked xASTRO that is confiscated upon an early exit
    pub max_exit_penalty: Decimal,
    /// The address that receives slashed ASTRO (slashed xASTRO is burned in order to claim ASTRO)
    pub slashed_fund_receiver: Option<Addr>,
    /// The address of $ASTRO
    pub astro_addr: Addr,
    /// The address of $xASTRO staking contract
    pub xastro_staking_addr: Addr,
}

/// This structure stores points along the checkpoint history for every vxASTRO staker.
#[derive(Serialize, Deserialize, Clone, Debug, PartialEq, JsonSchema)]
pub struct Point {
    /// The staker's vxASTRO voting power
    pub power: Uint128,
    /// The start period when the staker's voting power start to decrease
    pub start: u64,
    /// The period when the lock should expire
    pub end: u64,
    /// Weekly voting power decay
    pub slope: Uint128,
}

/// This structure stores data about the lockup position for a specific vxASTRO staker.
#[derive(Serialize, Deserialize, Clone, Debug, PartialEq, JsonSchema)]
pub struct Lock {
    /// The total amount of xASTRO tokens that were deposited in the vxASTRO position
    pub amount: Uint128,
    /// The start period when the lock was created
    pub start: u64,
    /// The timestamp when the lock position expires
    pub end: u64,
    /// the last period when the lock's time was increased
    pub last_extend_lock_period: u64,
}

/// Stores the contract config at the given key
pub const CONFIG: Item<Config> = Item::new("config");

<<<<<<< HEAD
/// Stores all user locks
pub const LOCKED: Map<Addr, Lock> = Map::new("locked");
=======
/// ## Description
/// Stores all user locks history
pub const LOCKED: SnapshotMap<Addr, Lock> = SnapshotMap::new(
    "locked",
    "locked__checkpoints",
    "locked__changelog",
    Strategy::EveryBlock,
);
>>>>>>> cf249c13

/// Stores the checkpoint history for every staker (addr => period)
/// Total voting power checkpoints are stored using a (contract_addr => period) key
pub const HISTORY: Map<(Addr, U64Key), Point> = Map::new("history");

/// Scheduled slope changes per period (week)
pub const SLOPE_CHANGES: Map<U64Key, Uint128> = Map::new("slope_changes");

/// Last period when a scheduled slope change was applied
pub const LAST_SLOPE_CHANGE: Item<u64> = Item::new("last_slope_change");

/// Contains a proposal to change contract ownership
pub const OWNERSHIP_PROPOSAL: Item<OwnershipProposal> = Item::new("ownership_proposal");

/// Contains blacklisted staker addresses
pub const BLACKLIST: Item<Vec<Addr>> = Item::new("blacklist");<|MERGE_RESOLUTION|>--- conflicted
+++ resolved
@@ -52,19 +52,14 @@
 /// Stores the contract config at the given key
 pub const CONFIG: Item<Config> = Item::new("config");
 
-<<<<<<< HEAD
-/// Stores all user locks
-pub const LOCKED: Map<Addr, Lock> = Map::new("locked");
-=======
 /// ## Description
-/// Stores all user locks history
+/// Stores all user lock history
 pub const LOCKED: SnapshotMap<Addr, Lock> = SnapshotMap::new(
     "locked",
     "locked__checkpoints",
     "locked__changelog",
     Strategy::EveryBlock,
 );
->>>>>>> cf249c13
 
 /// Stores the checkpoint history for every staker (addr => period)
 /// Total voting power checkpoints are stored using a (contract_addr => period) key
