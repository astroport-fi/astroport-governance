mod test_utils;

use crate::test_utils::{mock_app, Helper, MULTIPLIER};
use astroport::token as astro;
use astroport_governance::utils::{get_period, MAX_LOCK_TIME, WEEK};
use astroport_governance::voting_escrow::{
    ConfigResponse, Cw20HookMsg, ExecuteMsg, LockInfoResponse, QueryMsg,
};
use cosmwasm_std::{attr, to_binary, Addr, Fraction, Uint128};
use cw20::{Cw20ExecuteMsg, MinterResponse};
use terra_multi_test::{next_block, ContractWrapper, Executor};

#[test]
fn lock_unlock_logic() {
    let mut router = mock_app();
    let router_ref = &mut router;
    let owner = Addr::unchecked("owner");
    let helper = Helper::init(router_ref, owner);

    // Mint ASTRO, stake it and mint xASTRO
    helper.mint_xastro(router_ref, "user", 100);
    helper.check_xastro_balance(router_ref, "user", 100);

    // Create invalid vx position
    let res = helper
        .create_lock(router_ref, "user", WEEK - 1, 1f32)
        .unwrap_err();
    assert_eq!(
        res.to_string(),
        "Lock time must be within limits (week <= lock time < 2 years)"
    );
    let res = helper
        .create_lock(router_ref, "user", MAX_LOCK_TIME + 1, 1f32)
        .unwrap_err();
    assert_eq!(
        res.to_string(),
        "Lock time must be within limits (week <= lock time < 2 years)"
    );
    let res = helper
        .create_lock(router_ref, "user", WEEK, 101f32)
        .unwrap_err();
    assert_eq!(
        res.to_string(),
        format!(
            "Overflow: Cannot Sub with {} and {}",
            100 * MULTIPLIER,
            101 * MULTIPLIER
        )
    );

    // Try to increase the lock time for a position that doesn't exist
    let res = helper
        .extend_lock_time(router_ref, "user", MAX_LOCK_TIME)
        .unwrap_err();
    assert_eq!(res.to_string(), "Lock does not exist");

    // Try to withdraw from a non-existent lock
    let res = helper.withdraw(router_ref, "user").unwrap_err();
    assert_eq!(res.to_string(), "Lock does not exist");

    // Try to deposit more xASTRO in a position that does not already exist
    let res = helper
        .extend_lock_amount(router_ref, "user", 1f32)
        .unwrap_err();
    assert_eq!(res.to_string(), "Lock does not exist");

    // Current total voting power is 0
    let vp = helper.query_total_vp(router_ref).unwrap();
    assert_eq!(vp, 0.0);

    // Create valid voting escrow lock
    helper
        .create_lock(router_ref, "user", WEEK * 2, 90f32)
        .unwrap();
    // Check that 90 xASTRO were actually debited
    helper.check_xastro_balance(router_ref, "user", 10);
    helper.check_xastro_balance(router_ref, helper.voting_instance.as_str(), 90);

    // A user can have a single vxASTRO position
    let res = helper
        .create_lock(router_ref, "user", MAX_LOCK_TIME, 1f32)
        .unwrap_err();
    assert_eq!(res.to_string(), "Lock already exists");

    // Try to increase the lock time by less than a week
    let res = helper
        .extend_lock_time(router_ref, "user", 86400)
        .unwrap_err();
    assert_eq!(
        res.to_string(),
        "Lock time must be within limits (week <= lock time < 2 years)"
    );

    // Try to exceed MAX_LOCK_TIME
    // We locked for 2 weeks so increasing by MAX_LOCK_TIME - week is impossible
    let res = helper
        .extend_lock_time(router_ref, "user", MAX_LOCK_TIME - WEEK)
        .unwrap_err();
    assert_eq!(
        res.to_string(),
        "Lock time must be within limits (week <= lock time < 2 years)"
    );

    // Add more xASTRO to the existing position
    helper.extend_lock_amount(router_ref, "user", 9f32).unwrap();
    helper.check_xastro_balance(router_ref, "user", 1);
    helper.check_xastro_balance(router_ref, helper.voting_instance.as_str(), 99);

    // Try to withdraw from a non-expired lock
    let res = helper.withdraw(router_ref, "user").unwrap_err();
    assert_eq!(res.to_string(), "The lock time has not yet expired");

    // Go in the future
    router_ref.update_block(next_block);
    router_ref.update_block(|block| block.time = block.time.plus_seconds(WEEK));

    // The lock has not yet expired since we locked for 2 weeks
    let res = helper.withdraw(router_ref, "user").unwrap_err();
    assert_eq!(res.to_string(), "The lock time has not yet expired");

    // Go to the future again
    router_ref.update_block(next_block);
    router_ref.update_block(|block| block.time = block.time.plus_seconds(WEEK));

    // Try to add more xASTRO to an expired position
    let res = helper
        .extend_lock_amount(router_ref, "user", 1f32)
        .unwrap_err();
    assert_eq!(
        res.to_string(),
        "The lock expired. Withdraw and create new lock"
    );
    // Try to increase the lock time for an expired position
    let res = helper
        .extend_lock_time(router_ref, "user", WEEK)
        .unwrap_err();
    assert_eq!(
        res.to_string(),
        "The lock expired. Withdraw and create new lock"
    );

    // Imagine the user will withdraw their expired lock in 5 weeks
    router_ref.update_block(next_block);
    router_ref.update_block(|block| block.time = block.time.plus_seconds(5 * WEEK));

    // Time has passed so we can withdraw
    helper.withdraw(router_ref, "user").unwrap();
    helper.check_xastro_balance(router_ref, "user", 100);
    helper.check_xastro_balance(router_ref, helper.voting_instance.as_str(), 0);

    // Check that the lock has disappeared
    let res = helper
        .extend_lock_amount(router_ref, "user", 1f32)
        .unwrap_err();
    assert_eq!(res.to_string(), "Lock does not exist");
}

#[test]
fn random_token_lock() {
    let mut router = mock_app();
    let router_ref = &mut router;
    let owner = Addr::unchecked("owner");
    let helper = Helper::init(router_ref, owner);

    let random_token_contract = Box::new(ContractWrapper::new_with_empty(
        astroport_token::contract::execute,
        astroport_token::contract::instantiate,
        astroport_token::contract::query,
    ));
    let random_token_code_id = router.store_code(random_token_contract);

    let msg = astro::InstantiateMsg {
        name: String::from("Random token"),
        symbol: String::from("FOO"),
        decimals: 6,
        initial_balances: vec![],
        mint: Some(MinterResponse {
            minter: helper.owner.to_string(),
            cap: None,
        }),
    };

    let random_token = router
        .instantiate_contract(
            random_token_code_id,
            helper.owner.clone(),
            &msg,
            &[],
            String::from("FOO"),
            None,
        )
        .unwrap();

    let msg = cw20::Cw20ExecuteMsg::Mint {
        recipient: String::from("user"),
        amount: Uint128::from(100_u128),
    };

    router
        .execute_contract(helper.owner.clone(), random_token.clone(), &msg, &[])
        .unwrap();

    let cw20msg = Cw20ExecuteMsg::Send {
        contract: helper.voting_instance.to_string(),
        amount: Uint128::from(10_u128),
        msg: to_binary(&Cw20HookMsg::CreateLock { time: WEEK }).unwrap(),
    };
    let res = router
        .execute_contract(Addr::unchecked("user"), random_token, &cw20msg, &[])
        .unwrap_err();

    assert_eq!(res.to_string(), "Unauthorized");
}

#[test]
fn new_lock_after_lock_expired() {
    let mut router = mock_app();
    let router_ref = &mut router;
    let helper = Helper::init(router_ref, Addr::unchecked("owner"));

    // Mint ASTRO, stake it and mint xASTRO
    helper.mint_xastro(router_ref, "user", 100);

    helper
        .create_lock(router_ref, "user", WEEK * 5, 50f32)
        .unwrap();

    let vp = helper.query_user_vp(router_ref, "user").unwrap();
    assert_eq!(vp, 53.605766);
    let vp = helper.query_total_vp(router_ref).unwrap();
    assert_eq!(vp, 53.605766);

    // Go to the future
    router_ref.update_block(next_block);
    router_ref.update_block(|block| block.time = block.time.plus_seconds(WEEK * 5));

    helper.withdraw(router_ref, "user").unwrap();
    helper.check_xastro_balance(router_ref, "user", 100);

    let vp = helper.query_user_vp(router_ref, "user").unwrap();
    assert_eq!(vp, 0.0);
    let vp = helper.query_total_vp(router_ref).unwrap();
    assert_eq!(vp, 0.0);

    // Create a new lock in 3 weeks from now
    router_ref.update_block(next_block);
    router_ref.update_block(|block| block.time = block.time.plus_seconds(WEEK * 3));

    helper
        .create_lock(router_ref, "user", WEEK * 5, 100f32)
        .unwrap();

    let vp = helper.query_user_vp(router_ref, "user").unwrap();
    assert_eq!(vp, 107.21153);
    let vp = helper.query_total_vp(router_ref).unwrap();
    assert_eq!(vp, 107.21153);
}

/// Plot for this test case generated at tests/plots/constant_decay.png
#[test]
fn voting_constant_decay() {
    let mut router = mock_app();
    let router_ref = &mut router;
    let helper = Helper::init(router_ref, Addr::unchecked("owner"));

    // Mint ASTRO, stake it and mint xASTRO
    helper.mint_xastro(router_ref, "user", 100);
    helper.mint_xastro(router_ref, "user2", 50);

    helper
        .create_lock(router_ref, "user", WEEK * 10, 30f32)
        .unwrap();

    let vp = helper.query_user_vp(router_ref, "user").unwrap();
    assert_eq!(vp, 34.326923);
    let vp = helper.query_total_vp(router_ref).unwrap();
    assert_eq!(vp, 34.326923);

    // Since user2 did not lock their xASTRO, the contract does not have any information
    let vp = helper.query_user_vp(router_ref, "user2").unwrap();
    assert_eq!(vp, 0.0);

    // Go to the future
    router_ref.update_block(next_block);
    router_ref.update_block(|block| block.time = block.time.plus_seconds(WEEK * 5));

    // We can check voting power in the past
    let res = helper
        .query_user_vp_at(
            router_ref,
            "user",
            router_ref.block_info().time.seconds() - WEEK,
        )
        .unwrap();
    assert_eq!(res, 20.596153);
    let res = helper
        .query_user_vp_at(
            router_ref,
            "user",
            router_ref.block_info().time.seconds() - 3 * WEEK,
        )
        .unwrap();
    assert_eq!(res, 27.461538);
    let res = helper
        .query_total_vp_at(
            router_ref,
            router_ref.block_info().time.seconds() - 5 * WEEK,
        )
        .unwrap();
    assert_eq!(res, 34.326923);

    // And we can even check voting power in the future
    let res = helper
        .query_user_vp_at(
            router_ref,
            "user",
            router_ref.block_info().time.seconds() + WEEK,
        )
        .unwrap();
    assert_eq!(res, 13.730769);
    let res = helper
        .query_user_vp_at(
            router_ref,
            "user",
            router_ref.block_info().time.seconds() + 5 * WEEK,
        )
        .unwrap();
    assert_eq!(res, 0.0);

    // Create lock for user2
    helper
        .create_lock(router_ref, "user2", WEEK * 6, 50f32)
        .unwrap();

    let vp = helper.query_user_vp(router_ref, "user").unwrap();
    assert_eq!(vp, 17.16346);
    let vp = helper.query_user_vp(router_ref, "user2").unwrap();
    assert_eq!(vp, 54.326923);
    let vp = helper.query_total_vp(router_ref).unwrap();
    assert_eq!(vp, 71.49039);
    let res = helper
        .query_total_vp_at(
            router_ref,
            router_ref.block_info().time.seconds() + 4 * WEEK,
        )
        .unwrap();
    assert_eq!(res, 21.541666);

    // Go to the future
    router_ref.update_block(next_block);
    router_ref.update_block(|block| block.time = block.time.plus_seconds(WEEK * 5));
    let vp = helper.query_user_vp(router_ref, "user").unwrap();
    assert_eq!(vp, 0.0);
    let vp = helper.query_user_vp(router_ref, "user2").unwrap();
    assert_eq!(vp, 9.054487);
    let vp = helper.query_total_vp(router_ref).unwrap();
    assert_eq!(vp, 9.054487);

    // Go to the future
    router_ref.update_block(next_block);
    router_ref.update_block(|block| block.time = block.time.plus_seconds(WEEK));
    let vp = helper.query_user_vp(router_ref, "user2").unwrap();
    assert_eq!(vp, 0.0);
    let vp = helper.query_total_vp(router_ref).unwrap();
    assert_eq!(vp, 0.0);
}

/// Plot for this test case is generated at tests/plots/variable_decay.png
#[test]
fn voting_variable_decay() {
    let mut router = mock_app();
    let router_ref = &mut router;
    let helper = Helper::init(router_ref, Addr::unchecked("owner"));

    // Mint ASTRO, stake it and mint xASTRO
    helper.mint_xastro(router_ref, "user", 100);
    helper.mint_xastro(router_ref, "user2", 100);

    helper
        .create_lock(router_ref, "user", WEEK * 10, 30f32)
        .unwrap();

    // Go to the future
    router_ref.update_block(next_block);
    router_ref.update_block(|block| block.time = block.time.plus_seconds(WEEK * 5));

    // Create lock for user2
    helper
        .create_lock(router_ref, "user2", WEEK * 6, 50f32)
        .unwrap();
    let vp = helper.query_total_vp(router_ref).unwrap();
    assert_eq!(vp, 71.49039);

    // Go to the future
    router_ref.update_block(next_block);
    router_ref.update_block(|block| block.time = block.time.plus_seconds(WEEK * 4));

    helper
        .extend_lock_amount(router_ref, "user", 70f32)
        .unwrap();
    helper
        .extend_lock_time(router_ref, "user2", WEEK * 8)
        .unwrap();
    let vp = helper.query_user_vp(router_ref, "user").unwrap();
    assert_eq!(vp, 74.44231);
    let vp = helper.query_user_vp(router_ref, "user2").unwrap();
    assert_eq!(vp, 57.211536);
    let vp = helper.query_total_vp(router_ref).unwrap();
    assert_eq!(vp, 131.65385);

    let res = helper
        .query_user_vp_at(
            router_ref,
            "user2",
            router_ref.block_info().time.seconds() + 4 * WEEK,
        )
        .unwrap();
    assert_eq!(res, 34.326923);
    let res = helper
        .query_total_vp_at(router_ref, router_ref.block_info().time.seconds() + WEEK)
        .unwrap();
    assert_eq!(res, 51.490383);

    // Go to the future
    router_ref.update_block(next_block);
    router_ref.update_block(|block| block.time = block.time.plus_seconds(WEEK));
    let vp = helper.query_user_vp(router_ref, "user").unwrap();
    assert_eq!(vp, 0.0);
    let vp = helper.query_user_vp(router_ref, "user2").unwrap();
    assert_eq!(vp, 51.490383);
    let vp = helper.query_total_vp(router_ref).unwrap();
    assert_eq!(vp, 51.490383);
}

#[test]
fn check_queries() {
    let mut router = mock_app();
    let router_ref = &mut router;
    let owner = Addr::unchecked("owner");
    let helper = Helper::init(router_ref, owner);

    // Mint ASTRO, stake it and mint xASTRO
    helper.mint_xastro(router_ref, "user", 100);
    helper.check_xastro_balance(router_ref, "user", 100);

    // Create valid voting escrow lock
    helper
        .create_lock(router_ref, "user", WEEK * 2, 90f32)
        .unwrap();
    // Check that 90 xASTRO were actually debited
    helper.check_xastro_balance(router_ref, "user", 10);
    helper.check_xastro_balance(router_ref, helper.voting_instance.as_str(), 90);

    // Validate user's lock
<<<<<<< HEAD
    let cur_period = router_ref.block_info().time.seconds() / WEEK;
=======
    let cur_period = get_period(router_ref.block_info().time.seconds()).unwrap();
>>>>>>> b531dd45
    let user_lock: LockInfoResponse = router_ref
        .wrap()
        .query_wasm_smart(
            helper.voting_instance.clone(),
            &QueryMsg::LockInfo {
                user: "user".to_string(),
            },
        )
        .unwrap();
    assert_eq!(user_lock.amount.u128(), 90_u128 * MULTIPLIER as u128);
    assert_eq!(user_lock.start, cur_period);
    assert_eq!(user_lock.end, cur_period + 2);
    let coeff =
        user_lock.coefficient.numerator() as f32 / user_lock.coefficient.denominator() as f32;
    if (coeff - 1.02884f32).abs() > 1e-5 {
        assert_eq!(coeff, 1.02884f32)
    }

    let total_vp_at_period = helper
        .query_total_vp_at_period(router_ref, cur_period)
        .unwrap();
    let total_vp_at_ts = helper
        .query_total_vp_at(router_ref, router_ref.block_info().time.seconds())
        .unwrap();
    assert_eq!(total_vp_at_period, total_vp_at_ts);

    let user_vp_at_period = helper
        .query_user_vp_at_period(router_ref, "user", cur_period)
        .unwrap();
    let user_vp = helper
        .query_user_vp_at(router_ref, "user", router_ref.block_info().time.seconds())
        .unwrap();
    assert_eq!(user_vp_at_period, user_vp)
}

#[test]
fn check_deposit_for() {
    let mut router = mock_app();
    let router_ref = &mut router;
    let owner = Addr::unchecked("owner");
    let helper = Helper::init(router_ref, owner);

    // Mint ASTRO, stake it and mint xASTRO
    helper.mint_xastro(router_ref, "user1", 100);
    helper.check_xastro_balance(router_ref, "user1", 100);
    helper.mint_xastro(router_ref, "user2", 100);
    helper.check_xastro_balance(router_ref, "user2", 100);

    // 104 weeks ~ 2 years
    helper
        .create_lock(router_ref, "user1", 104 * WEEK, 50f32)
        .unwrap();
    let vp = helper.query_user_vp(router_ref, "user1").unwrap();
    assert_eq!(125.0, vp);
    helper
        .deposit_for(router_ref, "user2", "user1", 50f32)
        .unwrap();
    let vp = helper.query_user_vp(router_ref, "user1").unwrap();
    assert_eq!(250.0, vp);
    helper.check_xastro_balance(router_ref, "user1", 50);
    helper.check_xastro_balance(router_ref, "user2", 50);
}

#[test]
fn check_update_owner() {
    let mut app = mock_app();
    let owner = Addr::unchecked("owner");
    let helper = Helper::init(&mut app, owner);

    let new_owner = String::from("new_owner");

    // New owner
    let msg = ExecuteMsg::ProposeNewOwner {
        new_owner: new_owner.clone(),
        expires_in: 100, // seconds
    };

    // Unauthed check
    let err = app
        .execute_contract(
            Addr::unchecked("not_owner"),
            helper.voting_instance.clone(),
            &msg,
            &[],
        )
        .unwrap_err();
    assert_eq!(err.to_string(), "Generic error: Unauthorized");

    // Claim before proposal
    let err = app
        .execute_contract(
            Addr::unchecked(new_owner.clone()),
            helper.voting_instance.clone(),
            &ExecuteMsg::ClaimOwnership {},
            &[],
        )
        .unwrap_err();
    assert_eq!(
        err.to_string(),
        "Generic error: Ownership proposal not found"
    );

    // Propose new owner
    app.execute_contract(
        Addr::unchecked("owner"),
        helper.voting_instance.clone(),
        &msg,
        &[],
    )
    .unwrap();

    // Claim from invalid addr
    let err = app
        .execute_contract(
            Addr::unchecked("invalid_addr"),
            helper.voting_instance.clone(),
            &ExecuteMsg::ClaimOwnership {},
            &[],
        )
        .unwrap_err();
    assert_eq!(err.to_string(), "Generic error: Unauthorized");

    // Claim ownership
    app.execute_contract(
        Addr::unchecked(new_owner.clone()),
        helper.voting_instance.clone(),
        &ExecuteMsg::ClaimOwnership {},
        &[],
    )
    .unwrap();

    // Let's query the contract state
    let msg = QueryMsg::Config {};
    let res: ConfigResponse = app
        .wrap()
        .query_wasm_smart(&helper.voting_instance, &msg)
        .unwrap();

    assert_eq!(res.owner, new_owner)
}

#[test]
fn check_blacklist() {
    let mut router = mock_app();
    let router_ref = &mut router;
    let owner = Addr::unchecked("owner");
    let helper = Helper::init(router_ref, owner);

    // Mint ASTRO, stake it and mint xASTRO
    helper.mint_xastro(router_ref, "user1", 100);
    helper.mint_xastro(router_ref, "user2", 100);
    helper.mint_xastro(router_ref, "user3", 100);

    // Try to execute with empty arrays
    let err = helper.update_blacklist(router_ref, None, None).unwrap_err();
    assert_eq!(
        err.to_string(),
        "Generic error: Append and remove arrays are empty"
    );

    // Blacklisting user2
    let res = helper
        .update_blacklist(router_ref, Some(vec!["user2".to_string()]), None)
        .unwrap();
    assert_eq!(
        res.events[1].attributes[1],
        attr("action", "update_blacklist")
    );
    assert_eq!(
        res.events[1].attributes[2],
        attr("added_addresses", "user2")
    );

    helper
        .create_lock(router_ref, "user1", WEEK * 10, 50f32)
        .unwrap();
    // Try to create lock from a blacklisted address
    let err = helper
        .create_lock(router_ref, "user2", WEEK * 10, 100f32)
        .unwrap_err();
    assert_eq!(err.to_string(), "The user2 address is blacklisted");
    let err = helper
        .deposit_for(router_ref, "user2", "user3", 50f32)
        .unwrap_err();
    assert_eq!(err.to_string(), "The user2 address is blacklisted");

    // Since user2 is blacklisted, their xASTRO balance was left unchanged
    helper.check_xastro_balance(router_ref, "user2", 100);
    // And they did not create a lock, thus we have no information to query
    let vp = helper.query_user_vp(router_ref, "user2").unwrap();
    assert_eq!(vp, 0.0);

    // Go to the future
    router_ref.update_block(next_block);
    router_ref.update_block(|block| block.time = block.time.plus_seconds(2 * WEEK));

    // user2 is still blacklisted
    let err = helper
        .create_lock(router_ref, "user2", WEEK * 10, 100f32)
        .unwrap_err();
    assert_eq!(err.to_string(), "The user2 address is blacklisted");

    // Blacklisting user1 using the guardian
    let msg = ExecuteMsg::UpdateBlacklist {
        append_addrs: Some(vec!["user1".to_string()]),
        remove_addrs: None,
    };
    let res = router_ref
        .execute_contract(
            Addr::unchecked("guardian"),
            helper.voting_instance.clone(),
            &msg,
            &[],
        )
        .unwrap();
    assert_eq!(
        res.events[1].attributes[1],
        attr("action", "update_blacklist")
    );
    assert_eq!(
        res.events[1].attributes[2],
        attr("added_addresses", "user1")
    );

    // user1 is now blacklisted
    let err = helper
        .extend_lock_time(router_ref, "user1", WEEK * 10)
        .unwrap_err();
    assert_eq!(err.to_string(), "The user1 address is blacklisted");
    let err = helper
        .extend_lock_amount(router_ref, "user1", 10f32)
        .unwrap_err();
    assert_eq!(err.to_string(), "The user1 address is blacklisted");
    let err = helper
        .deposit_for(router_ref, "user2", "user1", 50f32)
        .unwrap_err();
    assert_eq!(err.to_string(), "The user2 address is blacklisted");
    let err = helper
        .deposit_for(router_ref, "user3", "user1", 50f32)
        .unwrap_err();
    assert_eq!(err.to_string(), "The user1 address is blacklisted");
    // user1 doesn't have voting power now
    let vp = helper.query_user_vp(router_ref, "user1").unwrap();
    assert_eq!(vp, 0.0);
    // But they have voting power in the past
    let vp = helper
        .query_user_vp_at(
            router_ref,
            "user1",
            router_ref.block_info().time.seconds() - WEEK,
        )
        .unwrap();
    assert_eq!(vp, 51.490383);
    // Total voting power should be zero as well since there was only one vxASTRO position created by user1
    let vp = helper.query_total_vp(router_ref).unwrap();
    assert_eq!(vp, 0.0);

    // Go to the future
    router_ref.update_block(next_block);
    router_ref.update_block(|block| block.time = block.time.plus_seconds(20 * WEEK));

    // The only option available for a blacklisted user is to withdraw their funds if their lock expired
    helper.withdraw(router_ref, "user1").unwrap();

    // Remove user1 from the blacklist
    let res = helper
        .update_blacklist(router_ref, None, Some(vec!["user1".to_string()]))
        .unwrap();
    assert_eq!(
        res.events[1].attributes[1],
        attr("action", "update_blacklist")
    );
    assert_eq!(
        res.events[1].attributes[2],
        attr("removed_addresses", "user1")
    );

    // Now user1 can create a new lock
    helper
        .create_lock(router_ref, "user1", WEEK, 10f32)
        .unwrap();
}<|MERGE_RESOLUTION|>--- conflicted
+++ resolved
@@ -452,11 +452,7 @@
     helper.check_xastro_balance(router_ref, helper.voting_instance.as_str(), 90);
 
     // Validate user's lock
-<<<<<<< HEAD
-    let cur_period = router_ref.block_info().time.seconds() / WEEK;
-=======
     let cur_period = get_period(router_ref.block_info().time.seconds()).unwrap();
->>>>>>> b531dd45
     let user_lock: LockInfoResponse = router_ref
         .wrap()
         .query_wasm_smart(
