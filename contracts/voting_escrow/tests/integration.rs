mod test_utils;

use crate::test_utils::{mock_app, Helper, MULTIPLIER};
use astroport::token as astro;
use astroport_governance::utils::{get_period, MAX_LOCK_TIME, WEEK};
use astroport_governance::voting_escrow::{
    ConfigResponse, Cw20HookMsg, ExecuteMsg, LockInfoResponse, QueryMsg,
};
use cosmwasm_std::{attr, to_binary, Addr, Fraction, Uint128};
use cw20::{Cw20ExecuteMsg, MinterResponse};
use terra_multi_test::{next_block, ContractWrapper, Executor};

#[test]
fn lock_unlock_logic() {
    let mut router = mock_app();
    let router_ref = &mut router;
    let owner = Addr::unchecked("owner");
    let helper = Helper::init(router_ref, owner);

    // Mint ASTRO, stake it and mint xASTRO
    helper.mint_xastro(router_ref, "user", 100);
    helper.check_xastro_balance(router_ref, "user", 100);

    // Create invalid vx position
    let res = helper
        .create_lock(router_ref, "user", WEEK - 1, 1f32)
        .unwrap_err();
    assert_eq!(
        res.to_string(),
        "Lock time must be within limits (week <= lock time < 2 years)"
    );
    let res = helper
        .create_lock(router_ref, "user", MAX_LOCK_TIME + 1, 1f32)
        .unwrap_err();
    assert_eq!(
        res.to_string(),
        "Lock time must be within limits (week <= lock time < 2 years)"
    );
    let res = helper
        .create_lock(router_ref, "user", WEEK, 101f32)
        .unwrap_err();
    assert_eq!(
        res.to_string(),
        format!(
            "Overflow: Cannot Sub with {} and {}",
            100 * MULTIPLIER,
            101 * MULTIPLIER
        )
    );

    // Try to increase the lock time for a position that doesn't exist
    let res = helper
        .extend_lock_time(router_ref, "user", MAX_LOCK_TIME)
        .unwrap_err();
    assert_eq!(res.to_string(), "Lock does not exist");

    // Try to withdraw from a non-existent lock
    let res = helper.withdraw(router_ref, "user").unwrap_err();
    assert_eq!(res.to_string(), "Lock does not exist");

    // Try to deposit more xASTRO in a position that does not already exist
    let res = helper
        .extend_lock_amount(router_ref, "user", 1f32)
        .unwrap_err();
    assert_eq!(res.to_string(), "Lock does not exist");

    // Current total voting power is 0
    let vp = helper.query_total_vp(router_ref).unwrap();
    assert_eq!(vp, 0.0);

    // Create valid voting escrow lock
    helper
        .create_lock(router_ref, "user", WEEK * 2, 90f32)
        .unwrap();
    // Check that 90 xASTRO were actually debited
    helper.check_xastro_balance(router_ref, "user", 10);
    helper.check_xastro_balance(router_ref, helper.voting_instance.as_str(), 90);

    // A user can have a single vxASTRO position
    let res = helper
        .create_lock(router_ref, "user", MAX_LOCK_TIME, 1f32)
        .unwrap_err();
    assert_eq!(res.to_string(), "Lock already exists");

    // Try to increase the lock time by less than a week
    let res = helper
        .extend_lock_time(router_ref, "user", 86400)
        .unwrap_err();
    assert_eq!(
        res.to_string(),
        "Lock time must be within limits (week <= lock time < 2 years)"
    );

    // Try to exceed MAX_LOCK_TIME
    // We locked for 2 weeks so increasing by MAX_LOCK_TIME - week is impossible
    let res = helper
        .extend_lock_time(router_ref, "user", MAX_LOCK_TIME - WEEK)
        .unwrap_err();
    assert_eq!(
        res.to_string(),
        "Lock time must be within limits (week <= lock time < 2 years)"
    );

    // Add more xASTRO to the existing position
    helper.extend_lock_amount(router_ref, "user", 9f32).unwrap();
    helper.check_xastro_balance(router_ref, "user", 1);
    helper.check_xastro_balance(router_ref, helper.voting_instance.as_str(), 99);

    // Try to withdraw from a non-expired lock
    let res = helper.withdraw(router_ref, "user").unwrap_err();
    assert_eq!(res.to_string(), "The lock time has not yet expired");

    // Go in the future
    router_ref.update_block(next_block);
    router_ref.update_block(|block| block.time = block.time.plus_seconds(WEEK));

    // The lock has not yet expired since we locked for 2 weeks
    let res = helper.withdraw(router_ref, "user").unwrap_err();
    assert_eq!(res.to_string(), "The lock time has not yet expired");

    // Go to the future again
    router_ref.update_block(next_block);
    router_ref.update_block(|block| block.time = block.time.plus_seconds(WEEK));

    // Try to add more xASTRO to an expired position
    let res = helper
        .extend_lock_amount(router_ref, "user", 1f32)
        .unwrap_err();
    assert_eq!(
        res.to_string(),
        "The lock expired. Withdraw and create new lock"
    );
    // Try to increase the lock time for an expired position
    let res = helper
        .extend_lock_time(router_ref, "user", WEEK)
        .unwrap_err();
    assert_eq!(
        res.to_string(),
        "The lock expired. Withdraw and create new lock"
    );

    // Imagine the user will withdraw their expired lock in 5 weeks
    router_ref.update_block(next_block);
    router_ref.update_block(|block| block.time = block.time.plus_seconds(5 * WEEK));

    // Time has passed so we can withdraw
    helper.withdraw(router_ref, "user").unwrap();
    helper.check_xastro_balance(router_ref, "user", 100);
    helper.check_xastro_balance(router_ref, helper.voting_instance.as_str(), 0);

    // Check that the lock has disappeared
    let res = helper
        .extend_lock_amount(router_ref, "user", 1f32)
        .unwrap_err();
    assert_eq!(res.to_string(), "Lock does not exist");
}

#[test]
fn random_token_lock() {
    let mut router = mock_app();
    let router_ref = &mut router;
    let owner = Addr::unchecked("owner");
    let helper = Helper::init(router_ref, owner);

    let random_token_contract = Box::new(ContractWrapper::new_with_empty(
        astroport_token::contract::execute,
        astroport_token::contract::instantiate,
        astroport_token::contract::query,
    ));
    let random_token_code_id = router.store_code(random_token_contract);

    let msg = astro::InstantiateMsg {
        name: String::from("Random token"),
        symbol: String::from("FOO"),
        decimals: 6,
        initial_balances: vec![],
        mint: Some(MinterResponse {
            minter: helper.owner.to_string(),
            cap: None,
        }),
    };

    let random_token = router
        .instantiate_contract(
            random_token_code_id,
            helper.owner.clone(),
            &msg,
            &[],
            String::from("FOO"),
            None,
        )
        .unwrap();

    let msg = cw20::Cw20ExecuteMsg::Mint {
        recipient: String::from("user"),
        amount: Uint128::from(100_u128),
    };

    router
        .execute_contract(helper.owner.clone(), random_token.clone(), &msg, &[])
        .unwrap();

    let cw20msg = Cw20ExecuteMsg::Send {
        contract: helper.voting_instance.to_string(),
        amount: Uint128::from(10_u128),
        msg: to_binary(&Cw20HookMsg::CreateLock { time: WEEK }).unwrap(),
    };
    let res = router
        .execute_contract(Addr::unchecked("user"), random_token, &cw20msg, &[])
        .unwrap_err();

    assert_eq!(res.to_string(), "Unauthorized");
}

#[test]
fn new_lock_after_lock_expired() {
    let mut router = mock_app();
    let router_ref = &mut router;
    let helper = Helper::init(router_ref, Addr::unchecked("owner"));

    // Mint ASTRO, stake it and mint xASTRO
    helper.mint_xastro(router_ref, "user", 100);

    helper
        .create_lock(router_ref, "user", WEEK * 5, 50f32)
        .unwrap();

    let vp = helper.query_user_vp(router_ref, "user").unwrap();
    assert_eq!(vp, 53.605766);
    let vp = helper.query_total_vp(router_ref).unwrap();
    assert_eq!(vp, 53.605766);

    // Go to the future
    router_ref.update_block(next_block);
    router_ref.update_block(|block| block.time = block.time.plus_seconds(WEEK * 5));

    helper.withdraw(router_ref, "user").unwrap();
    helper.check_xastro_balance(router_ref, "user", 100);

    let vp = helper.query_user_vp(router_ref, "user").unwrap();
    assert_eq!(vp, 0.0);
    let vp = helper.query_total_vp(router_ref).unwrap();
    assert_eq!(vp, 0.0);

    // Create a new lock in 3 weeks from now
    router_ref.update_block(next_block);
    router_ref.update_block(|block| block.time = block.time.plus_seconds(WEEK * 3));

    helper
        .create_lock(router_ref, "user", WEEK * 5, 100f32)
        .unwrap();

    let vp = helper.query_user_vp(router_ref, "user").unwrap();
    assert_eq!(vp, 107.21153);
    let vp = helper.query_total_vp(router_ref).unwrap();
    assert_eq!(vp, 107.21153);
}

/// Plot for this test case generated at tests/plots/constant_decay.png
#[test]
fn voting_constant_decay() {
    let mut router = mock_app();
    let router_ref = &mut router;
    let helper = Helper::init(router_ref, Addr::unchecked("owner"));

    // Mint ASTRO, stake it and mint xASTRO
    helper.mint_xastro(router_ref, "user", 100);
    helper.mint_xastro(router_ref, "user2", 50);

    helper
        .create_lock(router_ref, "user", WEEK * 10, 30f32)
        .unwrap();

    let vp = helper.query_user_vp(router_ref, "user").unwrap();
    assert_eq!(vp, 34.326923);
    let vp = helper.query_total_vp(router_ref).unwrap();
    assert_eq!(vp, 34.326923);

    // Since user2 did not lock their xASTRO, the contract does not have any information
    let vp = helper.query_user_vp(router_ref, "user2").unwrap();
    assert_eq!(vp, 0.0);

    // Go to the future
    router_ref.update_block(next_block);
    router_ref.update_block(|block| block.time = block.time.plus_seconds(WEEK * 5));

    // We can check voting power in the past
    let res = helper
        .query_user_vp_at(
            router_ref,
            "user",
            router_ref.block_info().time.seconds() - WEEK,
        )
        .unwrap();
    assert_eq!(res, 20.596153);
    let res = helper
        .query_user_vp_at(
            router_ref,
            "user",
            router_ref.block_info().time.seconds() - 3 * WEEK,
        )
        .unwrap();
    assert_eq!(res, 27.461538);
    let res = helper
        .query_total_vp_at(
            router_ref,
            router_ref.block_info().time.seconds() - 5 * WEEK,
        )
        .unwrap();
    assert_eq!(res, 34.326923);

    // And we can even check voting power in the future
    let res = helper
        .query_user_vp_at(
            router_ref,
            "user",
            router_ref.block_info().time.seconds() + WEEK,
        )
        .unwrap();
    assert_eq!(res, 13.730769);
    let res = helper
        .query_user_vp_at(
            router_ref,
            "user",
            router_ref.block_info().time.seconds() + 5 * WEEK,
        )
        .unwrap();
    assert_eq!(res, 0.0);

    // Create lock for user2
    helper
        .create_lock(router_ref, "user2", WEEK * 6, 50f32)
        .unwrap();

    let vp = helper.query_user_vp(router_ref, "user").unwrap();
    assert_eq!(vp, 17.16346);
    let vp = helper.query_user_vp(router_ref, "user2").unwrap();
    assert_eq!(vp, 54.326923);
    let vp = helper.query_total_vp(router_ref).unwrap();
    assert_eq!(vp, 71.49039);
    let res = helper
        .query_total_vp_at(
            router_ref,
            router_ref.block_info().time.seconds() + 4 * WEEK,
        )
        .unwrap();
    assert_eq!(res, 21.541666);

    // Go to the future
    router_ref.update_block(next_block);
    router_ref.update_block(|block| block.time = block.time.plus_seconds(WEEK * 5));
    let vp = helper.query_user_vp(router_ref, "user").unwrap();
    assert_eq!(vp, 0.0);
    let vp = helper.query_user_vp(router_ref, "user2").unwrap();
    assert_eq!(vp, 9.054487);
    let vp = helper.query_total_vp(router_ref).unwrap();
    assert_eq!(vp, 9.054487);

    // Go to the future
    router_ref.update_block(next_block);
    router_ref.update_block(|block| block.time = block.time.plus_seconds(WEEK));
    let vp = helper.query_user_vp(router_ref, "user2").unwrap();
    assert_eq!(vp, 0.0);
    let vp = helper.query_total_vp(router_ref).unwrap();
    assert_eq!(vp, 0.0);
}

/// Plot for this test case is generated at tests/plots/variable_decay.png
#[test]
fn voting_variable_decay() {
    let mut router = mock_app();
    let router_ref = &mut router;
    let helper = Helper::init(router_ref, Addr::unchecked("owner"));

    // Mint ASTRO, stake it and mint xASTRO
    helper.mint_xastro(router_ref, "user", 100);
    helper.mint_xastro(router_ref, "user2", 100);

    helper
        .create_lock(router_ref, "user", WEEK * 10, 30f32)
        .unwrap();

    // Go to the future
    router_ref.update_block(next_block);
    router_ref.update_block(|block| block.time = block.time.plus_seconds(WEEK * 5));

    // Create lock for user2
    helper
        .create_lock(router_ref, "user2", WEEK * 6, 50f32)
        .unwrap();
    let vp = helper.query_total_vp(router_ref).unwrap();
    assert_eq!(vp, 71.49039);

    // Go to the future
    router_ref.update_block(next_block);
    router_ref.update_block(|block| block.time = block.time.plus_seconds(WEEK * 4));

    helper
        .extend_lock_amount(router_ref, "user", 70f32)
        .unwrap();
    helper
        .extend_lock_time(router_ref, "user2", WEEK * 8)
        .unwrap();
    let vp = helper.query_user_vp(router_ref, "user").unwrap();
    assert_eq!(vp, 74.44231);
    let vp = helper.query_user_vp(router_ref, "user2").unwrap();
    assert_eq!(vp, 57.211536);
    let vp = helper.query_total_vp(router_ref).unwrap();
    assert_eq!(vp, 131.65385);

    let res = helper
        .query_user_vp_at(
            router_ref,
            "user2",
            router_ref.block_info().time.seconds() + 4 * WEEK,
        )
        .unwrap();
    assert_eq!(res, 34.326923);
    let res = helper
        .query_total_vp_at(router_ref, router_ref.block_info().time.seconds() + WEEK)
        .unwrap();
    assert_eq!(res, 51.490383);

    // Go to the future
    router_ref.update_block(next_block);
    router_ref.update_block(|block| block.time = block.time.plus_seconds(WEEK));
    let vp = helper.query_user_vp(router_ref, "user").unwrap();
    assert_eq!(vp, 0.0);
    let vp = helper.query_user_vp(router_ref, "user2").unwrap();
    assert_eq!(vp, 51.490383);
    let vp = helper.query_total_vp(router_ref).unwrap();
    assert_eq!(vp, 51.490383);
}

#[test]
fn check_queries() {
    let mut router = mock_app();
    let router_ref = &mut router;
    let owner = Addr::unchecked("owner");
    let helper = Helper::init(router_ref, owner);

    // Mint ASTRO, stake it and mint xASTRO
    helper.mint_xastro(router_ref, "user", 100);
    helper.check_xastro_balance(router_ref, "user", 100);

    // Create valid voting escrow lock
    helper
        .create_lock(router_ref, "user", WEEK * 2, 90f32)
        .unwrap();
    // Check that 90 xASTRO were actually debited
    helper.check_xastro_balance(router_ref, "user", 10);
    helper.check_xastro_balance(router_ref, helper.voting_instance.as_str(), 90);

<<<<<<< HEAD
    // validating user's lock
    let cur_period = get_period(router_ref.block_info().time.seconds()).unwrap();
=======
    // Validate user's lock
    let cur_period = router_ref.block_info().time.seconds() / WEEK;
>>>>>>> bb435676
    let user_lock: LockInfoResponse = router_ref
        .wrap()
        .query_wasm_smart(
            helper.voting_instance.clone(),
            &QueryMsg::LockInfo {
                user: "user".to_string(),
            },
        )
        .unwrap();
    assert_eq!(user_lock.amount.u128(), 90_u128 * MULTIPLIER as u128);
    assert_eq!(user_lock.start, cur_period);
    assert_eq!(user_lock.end, cur_period + 2);
    let coeff =
        user_lock.coefficient.numerator() as f32 / user_lock.coefficient.denominator() as f32;
    if (coeff - 1.02884f32).abs() > 1e-5 {
        assert_eq!(coeff, 1.02884f32)
    }

    let total_vp_at_period = helper
        .query_total_vp_at_period(router_ref, cur_period)
        .unwrap();
    let total_vp_at_ts = helper
        .query_total_vp_at(router_ref, router_ref.block_info().time.seconds())
        .unwrap();
    assert_eq!(total_vp_at_period, total_vp_at_ts);

    let user_vp_at_period = helper
        .query_user_vp_at_period(router_ref, "user", cur_period)
        .unwrap();
    let user_vp = helper
        .query_user_vp_at(router_ref, "user", router_ref.block_info().time.seconds())
        .unwrap();
    assert_eq!(user_vp_at_period, user_vp)
}

#[test]
fn check_deposit_for() {
    let mut router = mock_app();
    let router_ref = &mut router;
    let owner = Addr::unchecked("owner");
    let helper = Helper::init(router_ref, owner);

    // Mint ASTRO, stake it and mint xASTRO
    helper.mint_xastro(router_ref, "user1", 100);
    helper.check_xastro_balance(router_ref, "user1", 100);
    helper.mint_xastro(router_ref, "user2", 100);
    helper.check_xastro_balance(router_ref, "user2", 100);

    // 104 weeks ~ 2 years
    helper
        .create_lock(router_ref, "user1", 104 * WEEK, 50f32)
        .unwrap();
    let vp = helper.query_user_vp(router_ref, "user1").unwrap();
    assert_eq!(125.0, vp);
    helper
        .deposit_for(router_ref, "user2", "user1", 50f32)
        .unwrap();
    let vp = helper.query_user_vp(router_ref, "user1").unwrap();
    assert_eq!(250.0, vp);
    helper.check_xastro_balance(router_ref, "user1", 50);
    helper.check_xastro_balance(router_ref, "user2", 50);
}

#[test]
fn check_update_owner() {
    let mut app = mock_app();
    let owner = Addr::unchecked("owner");
    let helper = Helper::init(&mut app, owner);

    let new_owner = String::from("new_owner");

    // New owner
    let msg = ExecuteMsg::ProposeNewOwner {
        new_owner: new_owner.clone(),
        expires_in: 100, // seconds
    };

    // Unauthed check
    let err = app
        .execute_contract(
            Addr::unchecked("not_owner"),
            helper.voting_instance.clone(),
            &msg,
            &[],
        )
        .unwrap_err();
    assert_eq!(err.to_string(), "Generic error: Unauthorized");

    // Claim before proposal
    let err = app
        .execute_contract(
            Addr::unchecked(new_owner.clone()),
            helper.voting_instance.clone(),
            &ExecuteMsg::ClaimOwnership {},
            &[],
        )
        .unwrap_err();
    assert_eq!(
        err.to_string(),
        "Generic error: Ownership proposal not found"
    );

    // Propose new owner
    app.execute_contract(
        Addr::unchecked("owner"),
        helper.voting_instance.clone(),
        &msg,
        &[],
    )
    .unwrap();

    // Claim from invalid addr
    let err = app
        .execute_contract(
            Addr::unchecked("invalid_addr"),
            helper.voting_instance.clone(),
            &ExecuteMsg::ClaimOwnership {},
            &[],
        )
        .unwrap_err();
    assert_eq!(err.to_string(), "Generic error: Unauthorized");

    // Claim ownership
    app.execute_contract(
        Addr::unchecked(new_owner.clone()),
        helper.voting_instance.clone(),
        &ExecuteMsg::ClaimOwnership {},
        &[],
    )
    .unwrap();

    // Let's query the contract state
    let msg = QueryMsg::Config {};
    let res: ConfigResponse = app
        .wrap()
        .query_wasm_smart(&helper.voting_instance, &msg)
        .unwrap();

    assert_eq!(res.owner, new_owner)
}

#[test]
fn check_blacklist() {
    let mut router = mock_app();
    let router_ref = &mut router;
    let owner = Addr::unchecked("owner");
    let helper = Helper::init(router_ref, owner);

    // Mint ASTRO, stake it and mint xASTRO
    helper.mint_xastro(router_ref, "user1", 100);
    helper.mint_xastro(router_ref, "user2", 100);
    helper.mint_xastro(router_ref, "user3", 100);

    // Try to execute with empty arrays
    let err = helper.update_blacklist(router_ref, None, None).unwrap_err();
    assert_eq!(
        err.to_string(),
        "Generic error: Append and remove arrays are empty"
    );

    // Blacklisting user2
    let res = helper
        .update_blacklist(router_ref, Some(vec!["user2".to_string()]), None)
        .unwrap();
    assert_eq!(
        res.events[1].attributes[1],
        attr("action", "update_blacklist")
    );
    assert_eq!(
        res.events[1].attributes[2],
        attr("added_addresses", "user2")
    );

    helper
        .create_lock(router_ref, "user1", WEEK * 10, 50f32)
        .unwrap();
    // Try to create lock from a blacklisted address
    let err = helper
        .create_lock(router_ref, "user2", WEEK * 10, 100f32)
        .unwrap_err();
    assert_eq!(err.to_string(), "The user2 address is blacklisted");
    let err = helper
        .deposit_for(router_ref, "user2", "user3", 50f32)
        .unwrap_err();
    assert_eq!(err.to_string(), "The user2 address is blacklisted");

    // Since user2 is blacklisted, their xASTRO balance was left unchanged
    helper.check_xastro_balance(router_ref, "user2", 100);
    // And they did not create a lock, thus we have no information to query
    let vp = helper.query_user_vp(router_ref, "user2").unwrap();
    assert_eq!(vp, 0.0);

    // Go to the future
    router_ref.update_block(next_block);
    router_ref.update_block(|block| block.time = block.time.plus_seconds(2 * WEEK));

    // user2 is still blacklisted
    let err = helper
        .create_lock(router_ref, "user2", WEEK * 10, 100f32)
        .unwrap_err();
    assert_eq!(err.to_string(), "The user2 address is blacklisted");

    // Blacklisting user1 using the guardian
    let msg = ExecuteMsg::UpdateBlacklist {
        append_addrs: Some(vec!["user1".to_string()]),
        remove_addrs: None,
    };
    let res = router_ref
        .execute_contract(
            Addr::unchecked("guardian"),
            helper.voting_instance.clone(),
            &msg,
            &[],
        )
        .unwrap();
    assert_eq!(
        res.events[1].attributes[1],
        attr("action", "update_blacklist")
    );
    assert_eq!(
        res.events[1].attributes[2],
        attr("added_addresses", "user1")
    );

    // user1 is now blacklisted
    let err = helper
        .extend_lock_time(router_ref, "user1", WEEK * 10)
        .unwrap_err();
    assert_eq!(err.to_string(), "The user1 address is blacklisted");
    let err = helper
        .extend_lock_amount(router_ref, "user1", 10f32)
        .unwrap_err();
    assert_eq!(err.to_string(), "The user1 address is blacklisted");
    let err = helper
        .deposit_for(router_ref, "user2", "user1", 50f32)
        .unwrap_err();
    assert_eq!(err.to_string(), "The user2 address is blacklisted");
    let err = helper
        .deposit_for(router_ref, "user3", "user1", 50f32)
        .unwrap_err();
    assert_eq!(err.to_string(), "The user1 address is blacklisted");
    // user1 doesn't have voting power now
    let vp = helper.query_user_vp(router_ref, "user1").unwrap();
    assert_eq!(vp, 0.0);
    // But they have voting power in the past
    let vp = helper
        .query_user_vp_at(
            router_ref,
            "user1",
            router_ref.block_info().time.seconds() - WEEK,
        )
        .unwrap();
    assert_eq!(vp, 51.490383);
    // Total voting power should be zero as well since there was only one vxASTRO position created by user1
    let vp = helper.query_total_vp(router_ref).unwrap();
    assert_eq!(vp, 0.0);

    // Go to the future
    router_ref.update_block(next_block);
    router_ref.update_block(|block| block.time = block.time.plus_seconds(20 * WEEK));

    // The only option available for a blacklisted user is to withdraw their funds if their lock expired
    helper.withdraw(router_ref, "user1").unwrap();

    // Remove user1 from the blacklist
    let res = helper
        .update_blacklist(router_ref, None, Some(vec!["user1".to_string()]))
        .unwrap();
    assert_eq!(
        res.events[1].attributes[1],
        attr("action", "update_blacklist")
    );
    assert_eq!(
        res.events[1].attributes[2],
        attr("removed_addresses", "user1")
    );

    // Now user1 can create a new lock
    helper
        .create_lock(router_ref, "user1", WEEK, 10f32)
        .unwrap();
}<|MERGE_RESOLUTION|>--- conflicted
+++ resolved
@@ -451,13 +451,8 @@
     helper.check_xastro_balance(router_ref, "user", 10);
     helper.check_xastro_balance(router_ref, helper.voting_instance.as_str(), 90);
 
-<<<<<<< HEAD
-    // validating user's lock
+    // Validate user's lock
     let cur_period = get_period(router_ref.block_info().time.seconds()).unwrap();
-=======
-    // Validate user's lock
-    let cur_period = router_ref.block_info().time.seconds() / WEEK;
->>>>>>> bb435676
     let user_lock: LockInfoResponse = router_ref
         .wrap()
         .query_wasm_smart(
