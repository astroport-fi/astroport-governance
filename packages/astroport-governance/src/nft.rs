use cosmwasm_schema::cw_serde;

/// This structure describes a migration message.
<<<<<<< HEAD
/// We currently take no arguments for migrations.
#[cw_serde]
=======
#[derive(Serialize, Deserialize, JsonSchema)]
>>>>>>> 6cb3becc
pub struct MigrateMsg {}<|MERGE_RESOLUTION|>--- conflicted
+++ resolved
@@ -1,10 +1,5 @@
 use cosmwasm_schema::cw_serde;
 
 /// This structure describes a migration message.
-<<<<<<< HEAD
-/// We currently take no arguments for migrations.
 #[cw_serde]
-=======
-#[derive(Serialize, Deserialize, JsonSchema)]
->>>>>>> 6cb3becc
 pub struct MigrateMsg {}