use cosmwasm_schema::{cw_serde, QueryResponses};
use cosmwasm_std::{Addr, Decimal, Uint128};

/// The maximum amount of voters that can be kicked at once from
pub const VOTERS_MAX_LIMIT: u32 = 30;

/// This structure describes the basic settings for creating a contract.
#[cw_serde]
pub struct InstantiateMsg {
    /// Contract owner
    pub owner: String,
    /// The vxASTRO token contract address
    pub escrow_addr: String,
    /// Generator contract address
    pub generator_addr: String,
    /// Factory contract address
    pub factory_addr: String,
    /// Max number of pools that can receive ASTRO emissions at the same time
    pub pools_limit: u64,
    /// The list of pools which are eligible to receive votes
    pub whitelisted_pools: Vec<String>,
}

/// This structure describes the execute messages available in the contract.
#[cw_serde]
pub enum ExecuteMsg {
    /// Removes all votes applied by blacklisted voters
    KickBlacklistedVoters { blacklisted_voters: Vec<String> },
    /// Vote allows a vxASTRO holder to cast votes on which generators should get ASTRO emissions in the next epoch
    Vote { votes: Vec<(String, u16)> },
    /// TunePools transforms the latest vote distribution into alloc_points which are then applied to ASTRO generators
    TunePools {},
    UpdateConfig {
        /// The number of voters that can be kicked at once from the pool..
        blacklisted_voters_limit: Option<u32>,
        /// Main pool that will receive a minimum amount of ASTRO emissions
        main_pool: Option<String>,
        /// The minimum percentage of ASTRO emissions that main pool should get every block
        main_pool_min_alloc: Option<Decimal>,
        /// Should the main pool be removed or not? If the variable is omitted then the pool will be kept.
        remove_main_pool: Option<bool>,
    },
    /// ChangePoolsLimit changes the max amount of pools that can be voted at once to receive ASTRO emissions
    ChangePoolsLimit { limit: u64 },
    /// ProposeNewOwner proposes a new owner for the contract
    ProposeNewOwner {
        /// Newly proposed contract owner
        new_owner: String,
        /// The timestamp when the contract ownership change expires
        expires_in: u64,
    },
    /// DropOwnershipProposal removes the latest contract ownership transfer proposal
    DropOwnershipProposal {},
    /// ClaimOwnership allows the newly proposed owner to claim contract ownership
    ClaimOwnership {},
    /// Adds or removes the pools which are eligible to receive votes
    UpdateWhitelist {
        add: Option<Vec<String>>,
        remove: Option<Vec<String>>,
    },
}

/// This structure describes the query messages available in the contract.
#[cw_serde]
#[derive(QueryResponses)]
pub enum QueryMsg {
    /// UserInfo returns information about a voter and the generators they voted for
    #[returns(UserInfoResponse)]
    UserInfo { user: String },
    /// TuneInfo returns information about the latest generators that were voted to receive ASTRO emissions
    #[returns(GaugeInfoResponse)]
    TuneInfo {},
    /// Config returns the contract configuration
    #[returns(ConfigResponse)]
    Config {},
    /// PoolInfo returns the latest voting power allocated to a specific pool (generator)
    #[returns(VotedPoolInfoResponse)]
    PoolInfo { pool_addr: String },
    /// PoolInfo returns the voting power allocated to a specific pool (generator) at a specific period
    #[returns(VotedPoolInfoResponse)]
    PoolInfoAtPeriod { pool_addr: String, period: u64 },
}

/// This structure describes a migration message.
/// We currently take no arguments for migrations.
#[cw_serde]
<<<<<<< HEAD
pub struct MigrateMsg {
    /// Max number of blacklisted voters can be removed
    pub blacklisted_voters_limit: Option<u32>,
}
=======
pub struct MigrateMsg {}
>>>>>>> 8573d731

/// This structure describes the parameters returned when querying for the contract configuration.
#[cw_serde]
pub struct ConfigResponse {
    /// Address that's allowed to change contract parameters
    pub owner: Addr,
    /// The vxASTRO token contract address
    pub escrow_addr: Addr,
    /// Generator contract address
    pub generator_addr: Addr,
    /// Factory contract address
    pub factory_addr: Addr,
    /// Max number of pools that can receive ASTRO emissions at the same time
    pub pools_limit: u64,
    /// Max number of blacklisted voters which can be removed
    pub blacklisted_voters_limit: Option<u32>,
    /// Main pool that will receive a minimum amount of ASTRO emissions
    pub main_pool: Option<Addr>,
    /// The minimum percentage of ASTRO emissions that main pool should get every block
    pub main_pool_min_alloc: Decimal,
    /// The list of pools which are eligible to receive votes
    pub whitelisted_pools: Vec<Addr>,
}

/// This structure describes the response used to return voting information for a specific pool (generator).
#[cw_serde]
#[derive(Default)]
pub struct VotedPoolInfoResponse {
    /// vxASTRO amount that voted for this pool/generator
    pub vxastro_amount: Uint128,
    /// The slope at which the amount of vxASTRO that voted for this pool/generator will decay
    pub slope: Uint128,
}

/// This structure describes the response used to return tuning parameters for all pools/generators.
#[cw_serde]
#[derive(Default)]
pub struct GaugeInfoResponse {
    /// Last timestamp when a tuning vote happened
    pub tune_ts: u64,
    /// Distribution of alloc_points to apply in the Generator contract
    pub pool_alloc_points: Vec<(String, Uint128)>,
}

/// The struct describes a response used to return a staker's vxASTRO lock position.
#[cw_serde]
#[derive(Default)]
pub struct UserInfoResponse {
    /// Last timestamp when the user voted
    pub vote_ts: u64,
    /// The user's vxASTRO voting power
    pub voting_power: Uint128,
    /// The slope at which the user's voting power decays
    pub slope: Uint128,
    /// Timestamp when the user's lock expires
    pub lock_end: u64,
    /// The vote distribution for all the generators/pools the staker picked
    pub votes: Vec<(Addr, u16)>,
}<|MERGE_RESOLUTION|>--- conflicted
+++ resolved
@@ -84,14 +84,7 @@
 /// This structure describes a migration message.
 /// We currently take no arguments for migrations.
 #[cw_serde]
-<<<<<<< HEAD
-pub struct MigrateMsg {
-    /// Max number of blacklisted voters can be removed
-    pub blacklisted_voters_limit: Option<u32>,
-}
-=======
 pub struct MigrateMsg {}
->>>>>>> 8573d731
 
 /// This structure describes the parameters returned when querying for the contract configuration.
 #[cw_serde]
