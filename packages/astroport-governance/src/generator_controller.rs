--- conflicted
+++ resolved
@@ -24,21 +24,15 @@
 #[derive(Serialize, Deserialize, Clone, Debug, PartialEq, JsonSchema)]
 #[serde(rename_all = "snake_case")]
 pub enum ExecuteMsg {
-<<<<<<< HEAD
-    /// Vote allows a vxASTRO holder to cast votes on which generators should get ASTRO emissions in the next epoch
-=======
     KickBlacklistedVoters {
         blacklisted_voters: Vec<String>,
     },
->>>>>>> 97bdd4ed
+    /// Vote allows a vxASTRO holder to cast votes on which generators should get ASTRO emissions in the next epoch
     Vote {
         votes: Vec<(String, u16)>,
     },
     /// TunePools transforms the latest vote distribution into alloc_points which are then applied to ASTRO generators
     TunePools {},
-<<<<<<< HEAD
-    /// ChangePoolsLimit changes the max amount of pools that can be voted at once to receive ASTRO emissions
-=======
     UpdateConfig {
         /// The number of voters that can be kicked at once from the pool..
         blacklisted_voters_limit: Option<u32>,
@@ -49,7 +43,7 @@
         /// Should the main pool be removed or not? If the variable is omitted then the pool will be kept.
         remove_main_pool: Option<bool>,
     },
->>>>>>> 97bdd4ed
+    /// ChangePoolsLimit changes the max amount of pools that can be voted at once to receive ASTRO emissions
     ChangePoolsLimit {
         limit: u64,
     },
