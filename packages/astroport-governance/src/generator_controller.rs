use cosmwasm_std::{Addr, Uint128};
use schemars::JsonSchema;
use serde::{Deserialize, Serialize};

/// This structure describes the basic settings for creating a contract.
#[derive(Serialize, Deserialize, Clone, Debug, PartialEq, JsonSchema)]
pub struct InstantiateMsg {
    /// Contract owner
    pub owner: String,
    /// The vxASTRO token contract address
    pub escrow_addr: String,
    /// Generator contract address
    pub generator_addr: String,
    /// Factory contract address
    pub factory_addr: String,
    /// Max number of pools that can receive ASTRO emissions at the same time
    pub pools_limit: u64,
}

/// This structure describes the execute messages available in the contract.
#[derive(Serialize, Deserialize, Clone, Debug, PartialEq, JsonSchema)]
#[serde(rename_all = "snake_case")]
pub enum ExecuteMsg {
    /// Vote allows a vxASTRO holder to cast votes on which generators should get ASTRO emissions in the next epoch
    Vote {
        votes: Vec<(String, u16)>,
    },
<<<<<<< HEAD
    /// TunePools transforms the latest vote distribution into alloc_points which are then applied to ASTRO generators
    GaugePools {},
    /// ChangePoolsLimit changes the max amount of pools that can be voted at once to receive ASTRO emissions
=======
    TunePools {},
>>>>>>> cf249c13
    ChangePoolsLimit {
        limit: u64,
    },
    /// ProposeNewOwner proposes a new owner for the contract
    ProposeNewOwner {
        /// Newly proposed contract owner
        new_owner: String,
        /// The timestamp when the contract ownership change expires
        expires_in: u64,
    },
    /// DropOwnershipProposal removes the latest contract ownership transfer proposal
    DropOwnershipProposal {},
    /// ClaimOwnership allows the newly proposed owner to claim contract ownership
    ClaimOwnership {},
}

/// This structure describes the query messages available in the contract.
#[derive(Serialize, Deserialize, Clone, Debug, PartialEq, JsonSchema)]
#[serde(rename_all = "snake_case")]
pub enum QueryMsg {
    /// UserInfo returns information about a voter and the generators they voted for
    UserInfo { user: String },
<<<<<<< HEAD
    /// TuneInfo returns information about the latest generators that were voted to receive ASTRO emissions
    GaugeInfo {},
    /// Config returns the contract configuration
=======
    TuneInfo {},
>>>>>>> cf249c13
    Config {},
    /// PoolInfo returns the latest voting power allocated to a specific pool (generator)
    PoolInfo { pool_addr: String },
    /// PoolInfo returns the voting power allocated to a specific pool (generator) at a specific timestamp
    PoolInfoAtPeriod { pool_addr: String, period: u64 },
}

/// This structure describes a migration message.
/// We currently take no arguments for migrations.
#[derive(Serialize, Deserialize, Clone, Debug, PartialEq, JsonSchema)]
pub struct MigrateMsg {}

/// This structure describes the parameters returned when querying for the contract configuration.
#[derive(Serialize, Deserialize, Clone, Debug, PartialEq, JsonSchema)]
pub struct ConfigResponse {
    /// Address that's allowed to change contract parameters
    pub owner: Addr,
    /// The vxASTRO token contract address
    pub escrow_addr: Addr,
    /// Generator contract address
    pub generator_addr: Addr,
    /// Factory contract address
    pub factory_addr: Addr,
    /// Max number of pools that can receive ASTRO emissions at the same time
    pub pools_limit: u64,
}

/// This structure describes the response used to return voting information for a specific pool (generator).
#[derive(Serialize, Deserialize, Clone, Debug, PartialEq, JsonSchema, Default)]
pub struct VotedPoolInfoResponse {
    /// vxASTRO amount that voted for this pool/generator
    pub vxastro_amount: Uint128,
    /// The slope at which the amount of vxASTRO that voted for this pool/generator will decay
    pub slope: Uint128,
}

<<<<<<< HEAD
/// This structure describes the response used to return tuning parameters for all pools/generators.
#[derive(Serialize, Deserialize, Clone, Debug, PartialEq, JsonSchema, Default)]
pub struct GaugeInfoResponse {
    /// Last timestamp when a tuning vote happened
    pub gauge_ts: u64,
    /// Distribution of alloc_points to apply in the Generator contract
=======
/// This structure describes response with last tuning parameters.
#[derive(Serialize, Deserialize, Clone, Debug, PartialEq, JsonSchema, Default)]
pub struct GaugeInfoResponse {
    pub tune_ts: u64,
>>>>>>> cf249c13
    pub pool_alloc_points: Vec<(String, Uint128)>,
}

/// The struct describes a response used to return a staker's vxASTRO lock position.
#[derive(Serialize, Deserialize, Clone, Debug, PartialEq, JsonSchema, Default)]
pub struct UserInfoResponse {
    /// Last timestamp when the user voted
    pub vote_ts: u64,
    /// The user's vxASTRO voting power
    pub voting_power: Uint128,
    /// The slope at which the user's voting power decays
    pub slope: Uint128,
    /// Timestamp when the user's lock expires
    pub lock_end: u64,
    /// The vote distribution for all the generators/pools the staker picked
    pub votes: Vec<(Addr, u16)>,
}<|MERGE_RESOLUTION|>--- conflicted
+++ resolved
@@ -25,13 +25,9 @@
     Vote {
         votes: Vec<(String, u16)>,
     },
-<<<<<<< HEAD
     /// TunePools transforms the latest vote distribution into alloc_points which are then applied to ASTRO generators
-    GaugePools {},
+    TunePools {},
     /// ChangePoolsLimit changes the max amount of pools that can be voted at once to receive ASTRO emissions
-=======
-    TunePools {},
->>>>>>> cf249c13
     ChangePoolsLimit {
         limit: u64,
     },
@@ -54,13 +50,9 @@
 pub enum QueryMsg {
     /// UserInfo returns information about a voter and the generators they voted for
     UserInfo { user: String },
-<<<<<<< HEAD
     /// TuneInfo returns information about the latest generators that were voted to receive ASTRO emissions
-    GaugeInfo {},
+    TuneInfo {},
     /// Config returns the contract configuration
-=======
-    TuneInfo {},
->>>>>>> cf249c13
     Config {},
     /// PoolInfo returns the latest voting power allocated to a specific pool (generator)
     PoolInfo { pool_addr: String },
@@ -97,19 +89,12 @@
     pub slope: Uint128,
 }
 
-<<<<<<< HEAD
 /// This structure describes the response used to return tuning parameters for all pools/generators.
 #[derive(Serialize, Deserialize, Clone, Debug, PartialEq, JsonSchema, Default)]
 pub struct GaugeInfoResponse {
     /// Last timestamp when a tuning vote happened
-    pub gauge_ts: u64,
+    pub tune_ts: u64,
     /// Distribution of alloc_points to apply in the Generator contract
-=======
-/// This structure describes response with last tuning parameters.
-#[derive(Serialize, Deserialize, Clone, Debug, PartialEq, JsonSchema, Default)]
-pub struct GaugeInfoResponse {
-    pub tune_ts: u64,
->>>>>>> cf249c13
     pub pool_alloc_points: Vec<(String, Uint128)>,
 }
 
