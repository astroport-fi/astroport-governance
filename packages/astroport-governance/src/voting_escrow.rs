use cosmwasm_std::{Decimal, Uint128};
use cw20::{Cw20ReceiveMsg, Logo};
use schemars::JsonSchema;
use serde::{Deserialize, Serialize};

/// ## Description
/// This structure stores marketing information for vxASTRO.
#[derive(Serialize, Deserialize, JsonSchema, Debug, Clone, PartialEq)]
pub struct InstantiateMarketingInfo {
    /// Project URL
    pub project: Option<String>,
    /// Token description
    pub description: Option<String>,
    /// Token marketing information
    pub marketing: Option<String>,
    /// Token logo
    pub logo: Option<Logo>,
}

/// ## Description
/// This structure stores general parameters for the vxASTRO contract.
#[derive(Serialize, Deserialize, Clone, Debug, PartialEq, JsonSchema)]
pub struct InstantiateMsg {
    /// The vxASTRO contract owner
    pub owner: String,
    /// Address that's allowed to black or whitelist contracts
    pub guardian_addr: String,
    /// xASTRO token address
    pub deposit_token_addr: String,
    /// Marketing info for vxASTRO
    pub marketing: Option<InstantiateMarketingInfo>,
}

/// ## Description
/// This structure describes the execute functions in the contract.
#[derive(Serialize, Deserialize, Clone, Debug, PartialEq, JsonSchema)]
#[serde(rename_all = "snake_case")]
pub enum ExecuteMsg {
    /// Extend the lockup time for your staked xASTRO
    ExtendLockTime { time: u64 },
    /// Receives a message of type [`Cw20ReceiveMsg`] and processes it depending on the received
    /// template.
    Receive(Cw20ReceiveMsg),
    /// Withdraw xASTRO from the vxASTRO contract
    Withdraw {},
    /// Propose a new owner for the contract
    ProposeNewOwner { new_owner: String, expires_in: u64 },
    /// Remove the ownership transfer proposal
    DropOwnershipProposal {},
    /// Claim contract ownership
    ClaimOwnership {},
    /// Add or remove accounts from the blacklist
    UpdateBlacklist {
        append_addrs: Option<Vec<String>>,
        remove_addrs: Option<Vec<String>>,
    },
    /// Update the marketing info for the vxASTRO contract
    UpdateMarketing {
        /// A URL pointing to the project behind this token
        project: Option<String>,
        /// A longer description of the token and its utility. Designed for tooltips or such
        description: Option<String>,
        /// The address (if any) that can update this data structure
        marketing: Option<String>,
    },
    /// Upload a logo for vxASTRO
    UploadLogo(Logo),
}

/// ## Description
/// This structure describes a CW20 hook message.
#[derive(Serialize, Deserialize, Clone, Debug, PartialEq, JsonSchema)]
#[serde(rename_all = "snake_case")]
pub enum Cw20HookMsg {
    /// Create a vxASTRO position and lock xASTRO for `time` amount of time
    CreateLock { time: u64 },
    /// Deposit xASTRO in another user's vxASTRO position
    DepositFor { user: String },
    /// Add more xASTRO to your vxASTRO position
    ExtendLockAmount {},
}

/// ## Description
/// This structure describes the query messages available in the contract.
#[derive(Serialize, Deserialize, Clone, Debug, PartialEq, JsonSchema)]
#[serde(rename_all = "snake_case")]
pub enum QueryMsg {
    /// Return the user's vxASTRO balance
    Balance { address: String },
    /// Fetch the vxASTRO token information
    TokenInfo {},
    /// Fetch vxASTRO's marketing information
    MarketingInfo {},
    /// Download the vxASTRO logo
    DownloadLogo {},
    /// Return the current total amount of vxASTRO
    TotalVotingPower {},
    /// Return the total amount of vxASTRO at some point in the past
    TotalVotingPowerAt { time: u64 },
<<<<<<< HEAD
    /// Return the user's vxASTRO balance
=======
    TotalVotingPowerAtPeriod { period: u64 },
>>>>>>> 30506777
    UserVotingPower { user: String },
    /// Return the user's vxASTRO balance at some point in the past
    UserVotingPowerAt { user: String, time: u64 },
<<<<<<< HEAD
    /// Return a user's vxASTRO position details
=======
    UserVotingPowerAtPeriod { user: String, period: u64 },
>>>>>>> 30506777
    LockInfo { user: String },
    /// Return the  vxASTRO contract configuration
    Config {},
}

/// ## Description
/// This structure is used to return a user's amount of vxASTRO.
#[derive(Serialize, Deserialize, Clone, Debug, PartialEq, JsonSchema)]
pub struct VotingPowerResponse {
    /// The vxASTRO balance
    pub voting_power: Uint128,
}

/// ## Description
/// This structure is used to return the lock information for a vxASTRO position.
#[derive(Serialize, Deserialize, Clone, Debug, PartialEq, JsonSchema)]
pub struct LockInfoResponse {
    /// The amount of xASTRO locked in the position
    pub amount: Uint128,
    /// How fast the lock position voting power decays
    pub coefficient: Decimal,
    /// Start time for the vxASTRO position decay
    pub start: u64,
    /// End time for the vxASTRO position decay
    pub end: u64,
}

/// ## Description
/// This structure stores the parameters returned when querying for a contract's configuration.
#[derive(Serialize, Deserialize, Clone, Debug, PartialEq, JsonSchema)]
pub struct ConfigResponse {
    pub owner: String,
    pub deposit_token_addr: String,
}

/// ## Description
/// This structure describes a migration message.
/// We currently take no arguments for migrations.
#[derive(Serialize, Deserialize, Clone, Debug, PartialEq, JsonSchema)]
pub struct MigrateMsg {}<|MERGE_RESOLUTION|>--- conflicted
+++ resolved
@@ -97,19 +97,13 @@
     TotalVotingPower {},
     /// Return the total amount of vxASTRO at some point in the past
     TotalVotingPowerAt { time: u64 },
-<<<<<<< HEAD
-    /// Return the user's vxASTRO balance
-=======
+    /// Return the total voting power at a specific period
     TotalVotingPowerAtPeriod { period: u64 },
->>>>>>> 30506777
     UserVotingPower { user: String },
     /// Return the user's vxASTRO balance at some point in the past
     UserVotingPowerAt { user: String, time: u64 },
-<<<<<<< HEAD
-    /// Return a user's vxASTRO position details
-=======
+    /// Return the user's voting power at a specific period
     UserVotingPowerAtPeriod { user: String, period: u64 },
->>>>>>> 30506777
     LockInfo { user: String },
     /// Return the  vxASTRO contract configuration
     Config {},
