use cosmwasm_std::Addr;
use cw20::Cw20ReceiveMsg;
use schemars::JsonSchema;
use serde::{Deserialize, Serialize};

/// This structure describes the basic settings for creating a contract.
#[derive(Serialize, Deserialize, Clone, Debug, PartialEq, JsonSchema)]
pub struct InstantiateMsg {
    /// Admin address
    pub owner: String,
    /// Fee token address
    pub astro_token: String,
    /// Voting escrow contract address
    pub voting_escrow_addr: String,
    /// Max limit of addresses to claim rewards for in a single call
    pub claim_many_limit: Option<u64>,
    /// Whether reward claiming is disabled
    pub is_claim_disabled: Option<bool>,
}

/// This structure describes the execute messages available in the contract.
#[derive(Serialize, Deserialize, Clone, Debug, PartialEq, JsonSchema)]
#[serde(rename_all = "snake_case")]
pub enum ExecuteMsg {
    /// ProposeNewOwner creates a request to change contract ownership
    ProposeNewOwner {
        /// The newly proposed owner
        owner: String,
        /// The validity period of the offer to change the contract owner
        expires_in: u64,
    },
    /// DropOwnershipProposal removes the request to change contract ownership
    DropOwnershipProposal {},
    /// ClaimOwnership claims contract ownership
    ClaimOwnership {},
<<<<<<< HEAD
    /// Claim single address in single call
    Claim {
        recipient: Option<String>,
        max_periods: Option<u64>,
    },
    /// Claim multiple addresses in single call
=======
    /// Claim claims staking rewards for a single staker and sends them to the specified recipient
    Claim { recipient: Option<String> },
    /// ClaimMany claims staking rewards for multiple addresses in a single call
>>>>>>> 6ffa4cf2
    ClaimMany { receivers: Vec<String> },
    /// UpdateConfig updates the contract configuration
    UpdateConfig {
        /// Max limit of addresses to claim rewards for in a single call
        claim_many_limit: Option<u64>,
        /// Whether reward claiming is disabled
        is_claim_disabled: Option<bool>,
    },
    /// Receive receives a message of type [`Cw20ReceiveMsg`] and processes it depending on the received template
    Receive(Cw20ReceiveMsg),
}

/// This structure describes query messages available in the contract.
#[derive(Serialize, Deserialize, Clone, Debug, PartialEq, JsonSchema)]
#[serde(rename_all = "snake_case")]
pub enum QueryMsg {
    /// Config returns control settings using a custom [`ConfigResponse`] structure
    Config {},
    /// UserReward returns the reward amount that can be claimed by a staker in the form of ASTRO at a specified timestamp
    UserReward { user: String, timestamp: u64 },
    /// AvailableRewardPerWeek returns a vector that contains the total reward amount per week distributed to vxASTRO stakers
    AvailableRewardPerWeek {
        start_after: Option<u64>,
        limit: Option<u64>,
    },
}

/// This structure describes the parameters returned when querying for the contract configuration.
#[derive(Serialize, Deserialize, Clone, Debug, PartialEq, JsonSchema)]
pub struct ConfigResponse {
    /// Address that's allowed to change contract parameters
    pub owner: Addr,
    /// Fee token address (ASTRO token)
    pub astro_token: Addr,
    /// Voting escrow contract address
    pub voting_escrow_addr: Addr,
    /// Max limit of addresses to claim rewards for in a single call
    pub claim_many_limit: u64,
    /// Wthether reward claiming is disabled
    pub is_claim_disabled: bool,
}

/// This structure describes a migration message.
/// We currently take no arguments for migrations.
#[derive(Serialize, Deserialize, Clone, Debug, PartialEq, JsonSchema)]
pub struct MigrateMsg {}

/// This structure describes custom hooks for a CW20.
#[derive(Serialize, Deserialize, Clone, Debug, PartialEq, JsonSchema)]
#[serde(rename_all = "snake_case")]
pub enum Cw20HookMsg {
    /// ReceiveTokens receives tokens into the contract and triggers a vxASTRO checkpoint.
    ReceiveTokens {},
}<|MERGE_RESOLUTION|>--- conflicted
+++ resolved
@@ -33,18 +33,12 @@
     DropOwnershipProposal {},
     /// ClaimOwnership claims contract ownership
     ClaimOwnership {},
-<<<<<<< HEAD
-    /// Claim single address in single call
+    /// Claim claims staking rewards for a single staker and sends them to the specified recipient
     Claim {
         recipient: Option<String>,
         max_periods: Option<u64>,
     },
-    /// Claim multiple addresses in single call
-=======
-    /// Claim claims staking rewards for a single staker and sends them to the specified recipient
-    Claim { recipient: Option<String> },
     /// ClaimMany claims staking rewards for multiple addresses in a single call
->>>>>>> 6ffa4cf2
     ClaimMany { receivers: Vec<String> },
     /// UpdateConfig updates the contract configuration
     UpdateConfig {
