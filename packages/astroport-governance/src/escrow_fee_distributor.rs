use cosmwasm_schema::{cw_serde, QueryResponses};
use cosmwasm_std::{Addr, Uint128};
use cw20::Cw20ReceiveMsg;

/// This structure describes the basic settings for creating a contract.
#[cw_serde]
pub struct InstantiateMsg {
    /// Admin address
    pub owner: String,
    /// Fee token address
    pub astro_token: String,
    /// Voting escrow contract address
    pub voting_escrow_addr: String,
    /// Max limit of addresses to claim rewards for in a single call
    pub claim_many_limit: Option<u64>,
    /// Whether reward claiming is disabled
    pub is_claim_disabled: Option<bool>,
}

/// This structure describes the execute messages available in the contract.
#[cw_serde]
pub enum ExecuteMsg {
    /// ProposeNewOwner creates a request to change contract ownership
    ProposeNewOwner {
        /// The newly proposed owner
        owner: String,
        /// The validity period of the offer to change the contract owner
        expires_in: u64,
    },
    /// DropOwnershipProposal removes the request to change contract ownership
    DropOwnershipProposal {},
    /// ClaimOwnership claims contract ownership
    ClaimOwnership {},
    /// Claim claims staking rewards for a single staker and sends them to the specified recipient
    Claim {
        recipient: Option<String>,
        max_periods: Option<u64>,
    },
    /// ClaimMany claims staking rewards for multiple addresses in a single call
    ClaimMany { receivers: Vec<String> },
    /// UpdateConfig updates the contract configuration
    UpdateConfig {
        /// Max limit of addresses to claim rewards for in a single call
        claim_many_limit: Option<u64>,
        /// Whether reward claiming is disabled
        is_claim_disabled: Option<bool>,
    },
    /// Receive receives a message of type [`Cw20ReceiveMsg`] and processes it depending on the received template
    Receive(Cw20ReceiveMsg),
}

/// This structure describes query messages available in the contract.
#[cw_serde]
#[derive(QueryResponses)]
pub enum QueryMsg {
    /// Config returns control settings using a custom [`ConfigResponse`] structure
    #[returns(ConfigResponse)]
    Config {},
    /// UserReward returns the reward amount that can be claimed by a staker in the form of ASTRO at a specified timestamp
    #[returns(Uint128)]
    UserReward { user: String, timestamp: u64 },
    /// AvailableRewardPerWeek returns a vector that contains the total reward amount per week distributed to vxASTRO stakers
    #[returns(Vec<Uint128>)]
    AvailableRewardPerWeek {
        start_after: Option<u64>,
        limit: Option<u64>,
    },
}

/// This structure describes the parameters returned when querying for the contract configuration.
#[cw_serde]
pub struct ConfigResponse {
    /// Address that's allowed to change contract parameters
    pub owner: Addr,
    /// Fee token address (ASTRO token)
    pub astro_token: Addr,
    /// Voting escrow contract address
    pub voting_escrow_addr: Addr,
    /// Max limit of addresses to claim rewards for in a single call
    pub claim_many_limit: u64,
    /// Wthether reward claiming is disabled
    pub is_claim_disabled: bool,
}

/// This structure describes a migration message.
<<<<<<< HEAD
/// We currently take no arguments for migrations.
#[cw_serde]
=======
#[derive(Serialize, Deserialize, Clone, Debug, PartialEq, JsonSchema)]
>>>>>>> 6cb3becc
pub struct MigrateMsg {}

/// This structure describes custom hooks for a CW20.
#[cw_serde]
pub enum Cw20HookMsg {
    /// ReceiveTokens receives tokens into the contract and triggers a vxASTRO checkpoint.
    ReceiveTokens {},
}<|MERGE_RESOLUTION|>--- conflicted
+++ resolved
@@ -83,12 +83,7 @@
 }
 
 /// This structure describes a migration message.
-<<<<<<< HEAD
-/// We currently take no arguments for migrations.
 #[cw_serde]
-=======
-#[derive(Serialize, Deserialize, Clone, Debug, PartialEq, JsonSchema)]
->>>>>>> 6cb3becc
 pub struct MigrateMsg {}
 
 /// This structure describes custom hooks for a CW20.
