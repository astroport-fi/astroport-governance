use cosmwasm_std::Addr;
use cw20::Cw20ReceiveMsg;
use schemars::JsonSchema;
use serde::{Deserialize, Serialize};

/// This structure describes the basic settings for creating a contract.
#[derive(Serialize, Deserialize, Clone, Debug, PartialEq, JsonSchema)]
pub struct InstantiateMsg {
    /// Admin address
    pub owner: String,
    /// Fee token address
    pub astro_token: String,
    /// Voting escrow contract address
    pub voting_escrow_addr: String,
<<<<<<< HEAD
    /// Max limit of addresses to claim rewards in a single call
=======
    /// Max limit of addresses to claim rewards for in a single call
>>>>>>> 6ffa4cf2
    pub claim_many_limit: Option<u64>,
    /// Whether reward claiming is disabled
    pub is_claim_disabled: Option<bool>,
}

/// This structure describes the execute messages available in the contract.
#[derive(Serialize, Deserialize, Clone, Debug, PartialEq, JsonSchema)]
#[serde(rename_all = "snake_case")]
pub enum ExecuteMsg {
    /// ProposeNewOwner creates a request to change contract ownership
    ProposeNewOwner {
        /// The newly proposed owner
        owner: String,
        /// The validity period of the offer to change the contract owner
        expires_in: u64,
    },
    /// DropOwnershipProposal removes the request to change contract ownership
    DropOwnershipProposal {},
    /// ClaimOwnership claims contract ownership
    ClaimOwnership {},
    /// Claim claims staking rewards for a single staker and sends them to the specified recipient
    Claim { recipient: Option<String> },
    /// ClaimMany claims staking rewards for multiple addresses in a single call
    ClaimMany { receivers: Vec<String> },
    /// UpdateConfig updates the contract configuration
    UpdateConfig {
        /// Max limit of addresses to claim rewards for in a single call
        claim_many_limit: Option<u64>,
        /// Whether reward claiming is disabled
        is_claim_disabled: Option<bool>,
    },
    /// Receive receives a message of type [`Cw20ReceiveMsg`] and processes it depending on the received template
    Receive(Cw20ReceiveMsg),
}

/// This structure describes query messages available in the contract.
#[derive(Serialize, Deserialize, Clone, Debug, PartialEq, JsonSchema)]
#[serde(rename_all = "snake_case")]
pub enum QueryMsg {
    /// Config returns control settings using a custom [`ConfigResponse`] structure
    Config {},
    /// UserReward returns the reward amount that can be claimed by a staker in the form of ASTRO at a specified timestamp
    UserReward { user: String, timestamp: u64 },
    /// AvailableRewardPerWeek returns a vector that contains the total reward amount per week distributed to vxASTRO stakers
    AvailableRewardPerWeek {
        start_after: Option<u64>,
        limit: Option<u64>,
    },
}

/// This structure describes the parameters returned when querying for the contract configuration.
#[derive(Serialize, Deserialize, Clone, Debug, PartialEq, JsonSchema)]
pub struct ConfigResponse {
    /// Address that's allowed to change contract parameters
    pub owner: Addr,
    /// Fee token address (ASTRO token)
    pub astro_token: Addr,
    /// Voting escrow contract address
    pub voting_escrow_addr: Addr,
    /// Max limit of addresses to claim rewards for in a single call
    pub claim_many_limit: u64,
    /// Wthether reward claiming is disabled
    pub is_claim_disabled: bool,
}

/// This structure describes a migration message.
/// We currently take no arguments for migrations.
#[derive(Serialize, Deserialize, Clone, Debug, PartialEq, JsonSchema)]
pub struct MigrateMsg {}

/// This structure describes custom hooks for a CW20.
#[derive(Serialize, Deserialize, Clone, Debug, PartialEq, JsonSchema)]
#[serde(rename_all = "snake_case")]
pub enum Cw20HookMsg {
    /// ReceiveTokens receives tokens into the contract and triggers a vxASTRO checkpoint.
    ReceiveTokens {},
}<|MERGE_RESOLUTION|>--- conflicted
+++ resolved
@@ -12,11 +12,7 @@
     pub astro_token: String,
     /// Voting escrow contract address
     pub voting_escrow_addr: String,
-<<<<<<< HEAD
-    /// Max limit of addresses to claim rewards in a single call
-=======
     /// Max limit of addresses to claim rewards for in a single call
->>>>>>> 6ffa4cf2
     pub claim_many_limit: Option<u64>,
     /// Whether reward claiming is disabled
     pub is_claim_disabled: Option<bool>,
