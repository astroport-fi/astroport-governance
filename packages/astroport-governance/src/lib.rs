pub mod assembly;
pub mod builder_unlock;
pub mod emissions_controller;
pub mod utils;
pub mod voting_escrow;
<<<<<<< HEAD
pub mod voting_escrow_delegation;
pub mod voting_escrow_lite;
=======
>>>>>>> 16c093e1

// Default pagination constants
pub const DEFAULT_LIMIT: u32 = 30;
pub const MAX_LIMIT: u32 = 100;<|MERGE_RESOLUTION|>--- conflicted
+++ resolved
@@ -3,11 +3,6 @@
 pub mod emissions_controller;
 pub mod utils;
 pub mod voting_escrow;
-<<<<<<< HEAD
-pub mod voting_escrow_delegation;
-pub mod voting_escrow_lite;
-=======
->>>>>>> 16c093e1
 
 // Default pagination constants
 pub const DEFAULT_LIMIT: u32 = 30;
