use cosmwasm_std::{Addr, CosmosMsg, Decimal, StdError, StdResult, Uint128, Uint64};
use cw20::Cw20ReceiveMsg;
<<<<<<< HEAD
use regex::{Regex, RegexSet};
=======
use regex::Regex;
>>>>>>> 7d9eca7b
use schemars::JsonSchema;
use serde::{Deserialize, Serialize};
use std::fmt::{Display, Formatter, Result};

pub const MINIMUM_PROPOSAL_REQUIRED_THRESHOLD_PERCENTAGE: u64 = 33;
pub const MAX_PROPOSAL_REQUIRED_THRESHOLD_PERCENTAGE: u64 = 100;
pub const MINIMUM_DELAY: u64 = 12_342; // 1 day in blocks (7 seconds as 1 block)
pub const MINIMUM_EXPIRATION_PERIOD: u64 = 86_399; // 1 week in blocks (7 seconds as 1 block)

// Proposal validation attributes
const MIN_TITLE_LENGTH: usize = 4;
const MAX_TITLE_LENGTH: usize = 64;
const MIN_DESC_LENGTH: usize = 4;
const MAX_DESC_LENGTH: usize = 1024;
const MIN_LINK_LENGTH: usize = 12;
const MAX_LINK_LENGTH: usize = 128;

const TEXT_REGEX: &str = r#"[^\w\s!&?#()*+'-./"]"#;
<<<<<<< HEAD
=======
const LINK_REGEX: &str = r"^(?:http(s)?://)?[\w.-]+(?:\.[\w.-]+)+[\w\-_~:/?#\[\]@!$&'()*+,;=.]+$";
>>>>>>> 7d9eca7b

/// This structure holds the parameters used for creating an Assembly contract.
#[derive(Serialize, Deserialize, Clone, Debug, PartialEq, JsonSchema)]
pub struct InstantiateMsg {
    /// Address of xASTRO token
    pub xastro_token_addr: String,
    /// Address of vxASTRO token
    pub vxastro_token_addr: String,
    /// Address of the builder unlock contract
    pub builder_unlock_addr: String,
    /// Proposal voting period
    pub proposal_voting_period: u64,
    /// Proposal effective delay
    pub proposal_effective_delay: u64,
    /// Proposal expiration period
    pub proposal_expiration_period: u64,
    /// Proposal required deposit
    pub proposal_required_deposit: Uint128,
    /// Proposal required quorum
    pub proposal_required_quorum: String,
    /// Proposal required threshold
    pub proposal_required_threshold: String,
    /// Whitelisted links (Regular expression patterns)
    pub whitelisted_links: Option<Vec<String>>,
}

/// This enum describes all execute functions available in the contract.
#[derive(Serialize, Deserialize, Clone, Debug, PartialEq, JsonSchema)]
#[serde(rename_all = "snake_case")]
pub enum ExecuteMsg {
    /// Receive a message of type [`Cw20ReceiveMsg`]
    Receive(Cw20ReceiveMsg),
    /// Cast a vote for an active proposal
    CastVote {
        /// Proposal identifier
        proposal_id: u64,
        /// Vote option
        vote: ProposalVoteOption,
    },
    /// Set the status of a proposal that expired
    EndProposal {
        /// Proposal identifier
        proposal_id: u64,
    },
    /// Execute a successful proposal
    ExecuteProposal {
        /// Proposal identifier
        proposal_id: u64,
    },
    /// Remove a proposal that was already executed (or failed/expired)
    RemoveCompletedProposal {
        /// Proposal identifier
        proposal_id: u64,
    },
    /// Update parameters in the Assembly contract
    /// ## Executor
    /// Only the Assembly contract is allowed to update its own parameters
    UpdateConfig(UpdateConfig),
}

/// Thie enum describes all the queries available in the contract.
#[derive(Serialize, Deserialize, Clone, Debug, PartialEq, JsonSchema)]
#[serde(rename_all = "snake_case")]
pub enum QueryMsg {
    /// Return the contract's configuration
    Config {},
    /// Return the current list of proposals
    Proposals {
        /// Id from which to start querying
        start: Option<u64>,
        /// The amount of proposals to return
        limit: Option<u32>,
    },
    /// Return information about a specific proposal
    Proposal { proposal_id: u64 },
    /// Return information about the votes cast on a specific proposal
    ProposalVotes { proposal_id: u64 },
    /// Return user voting power for a specific proposal
    UserVotingPower { user: String, proposal_id: u64 },
    /// Return total voting power for a specific proposal
    TotalVotingPower { proposal_id: u64 },
}

/// ## Description
/// This structure stores data for a CW20 hook message.
#[derive(Serialize, Deserialize, Clone, Debug, PartialEq, JsonSchema)]
#[serde(rename_all = "snake_case")]
pub enum Cw20HookMsg {
    /// Submit a new proposal in the Assembly
    SubmitProposal {
        title: String,
        description: String,
        link: Option<String>,
        messages: Option<Vec<ProposalMessage>>,
    },
}

/// This structure stores general parameters for the Assembly contract.
#[derive(Serialize, Deserialize, Clone, Debug, PartialEq, JsonSchema)]
pub struct Config {
    /// xASTRO token address
    pub xastro_token_addr: Addr,
    /// vxASTRO token address
    pub vxastro_token_addr: Addr,
    /// Builder unlock contract address
    pub builder_unlock_addr: Addr,
    /// Proposal voting period
    pub proposal_voting_period: u64,
    /// Proposal effective delay
    pub proposal_effective_delay: u64,
    /// Proposal expiration period
    pub proposal_expiration_period: u64,
    /// Proposal required deposit
    pub proposal_required_deposit: Uint128,
    /// Proposal required quorum
    pub proposal_required_quorum: Decimal,
    /// Proposal required threshold
    pub proposal_required_threshold: Decimal,
    /// Whitelisted links
    pub whitelisted_links: Vec<String>,
}

impl Config {
    pub fn validate(&self) -> StdResult<()> {
        if self.proposal_required_threshold
            > Decimal::percent(MAX_PROPOSAL_REQUIRED_THRESHOLD_PERCENTAGE)
            || self.proposal_required_threshold
                < Decimal::percent(MINIMUM_PROPOSAL_REQUIRED_THRESHOLD_PERCENTAGE)
        {
            return Err(StdError::generic_err(format!(
                "The required threshold for a proposal cannot be lower than {}% or higher than {}%",
                MINIMUM_PROPOSAL_REQUIRED_THRESHOLD_PERCENTAGE,
                MAX_PROPOSAL_REQUIRED_THRESHOLD_PERCENTAGE
            )));
        }

        if self.proposal_required_quorum > Decimal::percent(100u64) {
            return Err(StdError::generic_err(format!(
                "The required quorum for a proposal cannot be higher than {}%",
                MAX_PROPOSAL_REQUIRED_THRESHOLD_PERCENTAGE
            )));
        }

        if self.proposal_effective_delay < MINIMUM_DELAY {
            return Err(StdError::generic_err(format!(
                "The effective delay for a proposal cannot be less than {} blocks.",
                MINIMUM_DELAY
            )));
        }

        if self.proposal_expiration_period < MINIMUM_EXPIRATION_PERIOD {
            return Err(StdError::generic_err(format!(
                "The expiration period for a proposal cannot be less than {} blocks.",
                MINIMUM_EXPIRATION_PERIOD
            )));
        }

        Ok(())
    }
}

/// This structure sotres the params used when updating the main Assembly contract params.
#[derive(Serialize, Deserialize, Clone, Debug, PartialEq, JsonSchema)]
pub struct UpdateConfig {
    /// xASTRO token address
    pub xastro_token_addr: Option<String>,
    /// vxASTRO token address
    pub vxastro_token_addr: Option<String>,
    /// Builder unlock contract address
    pub builder_unlock_addr: Option<String>,
    /// Proposal voting period
    pub proposal_voting_period: Option<u64>,
    /// Proposal effective delay
    pub proposal_effective_delay: Option<u64>,
    /// Proposal expiration period
    pub proposal_expiration_period: Option<u64>,
    /// Proposal required deposit
    pub proposal_required_deposit: Option<u128>,
    /// Proposal required quorum
    pub proposal_required_quorum: Option<String>,
    /// Proposal required threshold
    pub proposal_required_threshold: Option<String>,
    /// Links(Regular expression patterns) to remove from whitelist
    pub whitelist_remove: Option<Vec<String>>,
    /// Links(Regular expression patterns) to add to whitelist
    pub whitelist_add: Option<Vec<String>>,
}

/// This structure stores data for a proposal.
#[derive(Serialize, Deserialize, Clone, Debug, PartialEq, JsonSchema)]
pub struct Proposal {
    /// Unique proposal ID
    pub proposal_id: Uint64,
    /// The address of the proposal submitter
    pub submitter: Addr,
    /// Status of the proposal
    pub status: ProposalStatus,
    /// `For` power of proposal
    pub for_power: Uint128,
    /// `Against` power of proposal
    pub against_power: Uint128,
    /// `For` votes for the proposal
    pub for_voters: Vec<Addr>,
    /// `Against` votes for the proposal
    pub against_voters: Vec<Addr>,
    /// Start block of proposal
    pub start_block: u64,
    /// Start time of proposal
    pub start_time: u64,
    /// End block of proposal
    pub end_block: u64,
    /// Proposal title
    pub title: String,
    /// Proposal description
    pub description: String,
    /// Proposal link
    pub link: Option<String>,
    /// Proposal messages
    pub messages: Option<Vec<ProposalMessage>>,
    /// Amount of xASTRO deposited in order to post the proposal
    pub deposit_amount: Uint128,
}

impl Proposal {
    pub fn validate(&self, whitelisted_links: Vec<String>) -> StdResult<()> {
        let regex = Regex::new(TEXT_REGEX).map_err(|e| StdError::generic_err(e.to_string()))?;
        // Title validation
        if self.title.len() < MIN_TITLE_LENGTH {
            return Err(StdError::generic_err("Title too short!"));
        }
        if self.title.len() > MAX_TITLE_LENGTH {
            return Err(StdError::generic_err("Title too long!"));
        }
        if regex.is_match(&self.title) {
            return Err(StdError::generic_err(
                "Title is not in alphanumeric format!",
            ));
        }

        // Description validation
        if self.description.len() < MIN_DESC_LENGTH {
            return Err(StdError::generic_err("Description too short!"));
        }
        if self.description.len() > MAX_DESC_LENGTH {
            return Err(StdError::generic_err("Description too long!"));
        }
        if regex.is_match(&self.description) {
            return Err(StdError::generic_err(
                "Description is not in alphanumeric format",
            ));
        }

        // Link validation
        if let Some(link) = &self.link {
            if link.len() < MIN_LINK_LENGTH {
                return Err(StdError::generic_err("Link too short!"));
            }
            if link.len() > MAX_LINK_LENGTH {
                return Err(StdError::generic_err("Link too long!"));
            }

            let whitelisted_patterns = RegexSet::new(&whitelisted_links)
                .map_err(|o| StdError::generic_err(o.to_string()))?;

            if !whitelisted_patterns.is_match(link) {
                return Err(StdError::generic_err("Link is not whitelisted!"));
            }
<<<<<<< HEAD
=======
            let regex_link =
                Regex::new(LINK_REGEX).map_err(|e| StdError::generic_err(e.to_string()))?;
            if !is_valid_link(link, &regex_link) {
                return Err(StdError::generic_err(
                    "Link is not properly formatted! Use ASCII format and avoid unsafe characters.",
                ));
            }
>>>>>>> 7d9eca7b
        }

        Ok(())
    }
}

/// This enum describes available statuses/states for a Proposal.
#[derive(Serialize, Deserialize, Clone, Debug, PartialEq, JsonSchema)]
pub enum ProposalStatus {
    Active,
    Passed,
    Rejected,
    Executed,
    Expired,
}

impl Display for ProposalStatus {
    fn fmt(&self, fmt: &mut Formatter) -> Result {
        match self {
            ProposalStatus::Active {} => fmt.write_str("active"),
            ProposalStatus::Passed {} => fmt.write_str("passed"),
            ProposalStatus::Rejected {} => fmt.write_str("rejected"),
            ProposalStatus::Executed {} => fmt.write_str("executed"),
            ProposalStatus::Expired {} => fmt.write_str("expired"),
        }
    }
}

/// This structure describes a proposal message.
#[derive(Serialize, Deserialize, Clone, Debug, PartialEq, JsonSchema)]
pub struct ProposalMessage {
    /// Order of execution of the message
    pub order: Uint64,
    /// Execution message
    pub msg: CosmosMsg,
}

/// This structure describes a proposal vote.
#[derive(Serialize, Deserialize, Clone, Debug, PartialEq, JsonSchema)]
pub struct ProposalVote {
    /// Voted option for the proposal
    pub option: ProposalVoteOption,
    /// Vote power
    pub power: Uint128,
}

/// This enum describes available options for voting on a proposal.
#[derive(Serialize, Deserialize, Clone, Debug, PartialEq, JsonSchema)]
pub enum ProposalVoteOption {
    For,
    Against,
}

impl Display for ProposalVoteOption {
    fn fmt(&self, fmt: &mut Formatter) -> Result {
        match self {
            ProposalVoteOption::For {} => fmt.write_str("for"),
            ProposalVoteOption::Against {} => fmt.write_str("against"),
        }
    }
}

/// This structure describes a proposal vote response.
#[derive(Serialize, Deserialize, Clone, Debug, PartialEq, JsonSchema)]
pub struct ProposalVotesResponse {
    /// Proposal identifier
    pub proposal_id: u64,
    /// Total amount of `for` votes for a proposal
    pub for_power: Uint128,
    /// Total amount of `against` votes for a proposal.
    pub against_power: Uint128,
}

/// This structure describes proposal list response.
#[derive(Serialize, Deserialize, Clone, Debug, PartialEq, JsonSchema)]
pub struct ProposalListResponse {
    pub proposal_count: Uint64,
    pub proposal_list: Vec<Proposal>,
}

pub mod helpers {
    use crate::assembly::LINK_REGEX;
    use cosmwasm_std::{StdError, StdResult};
    use regex::Regex;

<<<<<<< HEAD
    /// Validating the list of patterns. Returns an error if a list has an invalid pattern.
    pub fn validate_patterns(links: &[String]) -> StdResult<()> {
        for link in links {
            if Regex::new(link).is_err() {
                return Err(StdError::generic_err(format!(
                    "Pattern is not properly formatted: {}.",
=======
    /// Checks if the link is valid. Returns a boolean value.
    pub fn is_valid_link(link: &str, regex: &Regex) -> bool {
        regex.is_match(link)
    }

    /// Validating the list of links. Returns an error if a list has an invalid link.
    pub fn validate_links(links: &[String]) -> StdResult<()> {
        let regex = Regex::new(LINK_REGEX).map_err(|e| StdError::generic_err(e.to_string()))?;
        for link in links {
            if !is_valid_link(link, &regex) {
                return Err(StdError::generic_err(format!(
                    "Link is not properly formatted: {}. Use ASCII format and avoid unsafe characters.",
>>>>>>> 7d9eca7b
                    link
                )));
            }
        }

        Ok(())
    }
}<|MERGE_RESOLUTION|>--- conflicted
+++ resolved
@@ -1,10 +1,6 @@
 use cosmwasm_std::{Addr, CosmosMsg, Decimal, StdError, StdResult, Uint128, Uint64};
 use cw20::Cw20ReceiveMsg;
-<<<<<<< HEAD
 use regex::{Regex, RegexSet};
-=======
-use regex::Regex;
->>>>>>> 7d9eca7b
 use schemars::JsonSchema;
 use serde::{Deserialize, Serialize};
 use std::fmt::{Display, Formatter, Result};
@@ -23,10 +19,6 @@
 const MAX_LINK_LENGTH: usize = 128;
 
 const TEXT_REGEX: &str = r#"[^\w\s!&?#()*+'-./"]"#;
-<<<<<<< HEAD
-=======
-const LINK_REGEX: &str = r"^(?:http(s)?://)?[\w.-]+(?:\.[\w.-]+)+[\w\-_~:/?#\[\]@!$&'()*+,;=.]+$";
->>>>>>> 7d9eca7b
 
 /// This structure holds the parameters used for creating an Assembly contract.
 #[derive(Serialize, Deserialize, Clone, Debug, PartialEq, JsonSchema)]
@@ -294,16 +286,6 @@
             if !whitelisted_patterns.is_match(link) {
                 return Err(StdError::generic_err("Link is not whitelisted!"));
             }
-<<<<<<< HEAD
-=======
-            let regex_link =
-                Regex::new(LINK_REGEX).map_err(|e| StdError::generic_err(e.to_string()))?;
-            if !is_valid_link(link, &regex_link) {
-                return Err(StdError::generic_err(
-                    "Link is not properly formatted! Use ASCII format and avoid unsafe characters.",
-                ));
-            }
->>>>>>> 7d9eca7b
         }
 
         Ok(())
@@ -385,31 +367,15 @@
 }
 
 pub mod helpers {
-    use crate::assembly::LINK_REGEX;
     use cosmwasm_std::{StdError, StdResult};
     use regex::Regex;
 
-<<<<<<< HEAD
     /// Validating the list of patterns. Returns an error if a list has an invalid pattern.
     pub fn validate_patterns(links: &[String]) -> StdResult<()> {
         for link in links {
             if Regex::new(link).is_err() {
                 return Err(StdError::generic_err(format!(
                     "Pattern is not properly formatted: {}.",
-=======
-    /// Checks if the link is valid. Returns a boolean value.
-    pub fn is_valid_link(link: &str, regex: &Regex) -> bool {
-        regex.is_match(link)
-    }
-
-    /// Validating the list of links. Returns an error if a list has an invalid link.
-    pub fn validate_links(links: &[String]) -> StdResult<()> {
-        let regex = Regex::new(LINK_REGEX).map_err(|e| StdError::generic_err(e.to_string()))?;
-        for link in links {
-            if !is_valid_link(link, &regex) {
-                return Err(StdError::generic_err(format!(
-                    "Link is not properly formatted: {}. Use ASCII format and avoid unsafe characters.",
->>>>>>> 7d9eca7b
                     link
                 )));
             }
