use crate::assembly::helpers::is_safe_link;
use cosmwasm_schema::{cw_serde, QueryResponses};
use cosmwasm_std::{Addr, CosmosMsg, Decimal, StdError, StdResult, Uint128, Uint64};
use cw20::Cw20ReceiveMsg;
use std::fmt::{Display, Formatter, Result};
use std::str::FromStr;

#[cfg(not(feature = "testnet"))]
mod proposal_constants {
    use std::ops::RangeInclusive;

    pub const MINIMUM_PROPOSAL_REQUIRED_THRESHOLD_PERCENTAGE: u64 = 33;
    pub const MAX_PROPOSAL_REQUIRED_THRESHOLD_PERCENTAGE: u64 = 100;
    pub const MAX_PROPOSAL_REQUIRED_QUORUM_PERCENTAGE: &str = "1";
    pub const MINIMUM_PROPOSAL_REQUIRED_QUORUM_PERCENTAGE: &str = "0.01";
    pub const VOTING_PERIOD_INTERVAL: RangeInclusive<u64> = 12342..=7 * 12342;
    // from 0.5 to 1 day in blocks (7 seconds per block)
    pub const DELAY_INTERVAL: RangeInclusive<u64> = 6171..=12342;
    pub const EXPIRATION_PERIOD_INTERVAL: RangeInclusive<u64> = 12342..=86_399;
    // from 10k to 60k $xASTRO
    pub const DEPOSIT_INTERVAL: RangeInclusive<u128> = 10000000000..=60000000000;
}

#[cfg(feature = "testnet")]
mod proposal_constants {
    use std::ops::RangeInclusive;

    pub const MINIMUM_PROPOSAL_REQUIRED_THRESHOLD_PERCENTAGE: u64 = 33;
    pub const MAX_PROPOSAL_REQUIRED_THRESHOLD_PERCENTAGE: u64 = 100;
    pub const MAX_PROPOSAL_REQUIRED_QUORUM_PERCENTAGE: &str = "1";
    pub const MINIMUM_PROPOSAL_REQUIRED_QUORUM_PERCENTAGE: &str = "0.001";
    pub const VOTING_PERIOD_INTERVAL: RangeInclusive<u64> = 200..=7 * 12342;
    // from ~350 sec to 1 day in blocks (7 seconds per block)
    pub const DELAY_INTERVAL: RangeInclusive<u64> = 50..=12342;
    pub const EXPIRATION_PERIOD_INTERVAL: RangeInclusive<u64> = 400..=86_399;
    // from 0.001 to 60k $xASTRO
    pub const DEPOSIT_INTERVAL: RangeInclusive<u128> = 1000..=60000000000;
}

<<<<<<< HEAD
=======
#[cfg(not(feature = "testnet"))]
mod proposal_constants {
    pub const MINIMUM_PROPOSAL_REQUIRED_THRESHOLD_PERCENTAGE: u64 = 33;
    pub const MAX_PROPOSAL_REQUIRED_THRESHOLD_PERCENTAGE: u64 = 100;
    pub const MINIMUM_DELAY: u64 = 14_400;
    pub const MINIMUM_EXPIRATION_PERIOD: u64 = 100_800;
}

#[cfg(feature = "testnet")]
mod proposal_constants {
    pub const MINIMUM_PROPOSAL_REQUIRED_THRESHOLD_PERCENTAGE: u64 = 33;
    pub const MAX_PROPOSAL_REQUIRED_THRESHOLD_PERCENTAGE: u64 = 100;
    pub const MINIMUM_DELAY: u64 = 50;
    pub const MINIMUM_EXPIRATION_PERIOD: u64 = 400;
}

>>>>>>> 8573d731
pub use proposal_constants::*;

/// Proposal validation attributes
const MIN_TITLE_LENGTH: usize = 4;
const MAX_TITLE_LENGTH: usize = 64;
const MIN_DESC_LENGTH: usize = 4;
const MAX_DESC_LENGTH: usize = 1024;
const MIN_LINK_LENGTH: usize = 12;
const MAX_LINK_LENGTH: usize = 128;

/// Special characters that are allowed in proposal text
const SAFE_TEXT_CHARS: &str = "!&?#()*+'-./\"";

/// This structure holds the parameters used for creating an Assembly contract.
#[cw_serde]
pub struct InstantiateMsg {
    /// Address of xASTRO token
    pub xastro_token_addr: String,
    /// Address of vxASTRO token
    pub vxastro_token_addr: Option<String>,
<<<<<<< HEAD
    /// Voting Escrow delegator address
    pub voting_escrow_delegator_addr: Option<String>,
=======
>>>>>>> 8573d731
    /// Astroport IBC controller contract
    pub ibc_controller: Option<String>,
    /// Address of the builder unlock contract
    pub builder_unlock_addr: String,
    /// Proposal voting period
    pub proposal_voting_period: u64,
    /// Proposal effective delay
    pub proposal_effective_delay: u64,
    /// Proposal expiration period
    pub proposal_expiration_period: u64,
    /// Proposal required deposit
    pub proposal_required_deposit: Uint128,
    /// Proposal required quorum
    pub proposal_required_quorum: String,
    /// Proposal required threshold
    pub proposal_required_threshold: String,
    /// Whitelisted links
    pub whitelisted_links: Vec<String>,
}

/// This enum describes all execute functions available in the contract.
#[cw_serde]
pub enum ExecuteMsg {
    /// Receive a message of type [`Cw20ReceiveMsg`]
    Receive(Cw20ReceiveMsg),
    /// Cast a vote for an active proposal
    CastVote {
        /// Proposal identifier
        proposal_id: u64,
        /// Vote option
        vote: ProposalVoteOption,
    },
    /// Set the status of a proposal that expired
    EndProposal {
        /// Proposal identifier
        proposal_id: u64,
    },
    /// Checks that proposal messages are correct.
    CheckMessages {
        /// messages
        messages: Vec<CosmosMsg>,
    },
    /// The last endpoint which is executed only if all proposal messages have been passed
    CheckMessagesPassed {},
    /// Execute a successful proposal
    ExecuteProposal {
        /// Proposal identifier
        proposal_id: u64,
    },
    /// Remove a proposal that was already executed (or failed/expired)
    RemoveCompletedProposal {
        /// Proposal identifier
        proposal_id: u64,
    },
    /// Update parameters in the Assembly contract
    /// ## Executor
    /// Only the Assembly contract is allowed to update its own parameters
<<<<<<< HEAD
    UpdateConfig(Box<UpdateConfig>),
=======
    UpdateConfig(UpdateConfig),
>>>>>>> 8573d731
    /// Update proposal status InProgress -> Executed or Failed.
    /// ## Executor
    /// Only the IBC controller contract is allowed to call this method.
    IBCProposalCompleted {
        proposal_id: u64,
        status: ProposalStatus,
    },
}

/// Thie enum describes all the queries available in the contract.
#[cw_serde]
#[derive(QueryResponses)]
pub enum QueryMsg {
    /// Return the contract's configuration
    #[returns(Config)]
    Config {},
    /// Return the current list of proposals
    #[returns(ProposalListResponse)]
    Proposals {
        /// Id from which to start querying
        start: Option<u64>,
        /// The amount of proposals to return
        limit: Option<u32>,
    },
    /// Return proposal voters of specified proposal
    #[returns(Vec<Addr>)]
    ProposalVoters {
        /// Proposal unique id
        proposal_id: u64,
        /// Proposal vote option
        vote_option: ProposalVoteOption,
        /// Id from which to start querying
        start: Option<u64>,
        /// The amount of proposals to return
        limit: Option<u32>,
    },
    /// Return information about a specific proposal
<<<<<<< HEAD
    #[returns(ProposalResponse)]
=======
    #[returns(Proposal)]
>>>>>>> 8573d731
    Proposal { proposal_id: u64 },
    /// Return information about the votes cast on a specific proposal
    #[returns(ProposalVotesResponse)]
    ProposalVotes { proposal_id: u64 },
    /// Return user voting power for a specific proposal
    #[returns(Uint128)]
    UserVotingPower { user: String, proposal_id: u64 },
    /// Return total voting power for a specific proposal
    #[returns(Uint128)]
    TotalVotingPower { proposal_id: u64 },
}

/// This structure stores data for a CW20 hook message.
#[cw_serde]
pub enum Cw20HookMsg {
    /// Submit a new proposal in the Assembly
    SubmitProposal {
        title: String,
        description: String,
        link: Option<String>,
<<<<<<< HEAD
        messages: Option<Vec<ProposalMessage>>,
=======
        messages: Option<Vec<CosmosMsg>>,
>>>>>>> 8573d731
        /// If proposal should be executed on a remote chain this field should specify governance channel
        ibc_channel: Option<String>,
    },
}

/// This structure stores general parameters for the Assembly contract.
#[cw_serde]
pub struct Config {
    /// xASTRO token address
    pub xastro_token_addr: Addr,
    /// vxASTRO token address
    pub vxastro_token_addr: Option<Addr>,
<<<<<<< HEAD
    /// Voting Escrow delegator address
    pub voting_escrow_delegator_addr: Option<Addr>,
=======
>>>>>>> 8573d731
    /// Astroport IBC controller contract
    pub ibc_controller: Option<Addr>,
    /// Builder unlock contract address
    pub builder_unlock_addr: Addr,
    /// Proposal voting period
    pub proposal_voting_period: u64,
    /// Proposal effective delay
    pub proposal_effective_delay: u64,
    /// Proposal expiration period
    pub proposal_expiration_period: u64,
    /// Proposal required deposit
    pub proposal_required_deposit: Uint128,
    /// Proposal required quorum
    pub proposal_required_quorum: Decimal,
    /// Proposal required threshold
    pub proposal_required_threshold: Decimal,
    /// Whitelisted links
    pub whitelisted_links: Vec<String>,
}

impl Config {
    pub fn validate(&self) -> StdResult<()> {
        if self.proposal_required_threshold
            > Decimal::percent(MAX_PROPOSAL_REQUIRED_THRESHOLD_PERCENTAGE)
            || self.proposal_required_threshold
                < Decimal::percent(MINIMUM_PROPOSAL_REQUIRED_THRESHOLD_PERCENTAGE)
        {
            return Err(StdError::generic_err(format!(
                "The required threshold for a proposal cannot be lower than {MINIMUM_PROPOSAL_REQUIRED_THRESHOLD_PERCENTAGE}% or higher than {MAX_PROPOSAL_REQUIRED_THRESHOLD_PERCENTAGE}%"
            )));
        }

        let max_quorum = Decimal::from_str(MAX_PROPOSAL_REQUIRED_QUORUM_PERCENTAGE)?;
        let min_quorum = Decimal::from_str(MINIMUM_PROPOSAL_REQUIRED_QUORUM_PERCENTAGE)?;
        if self.proposal_required_quorum > max_quorum || self.proposal_required_quorum < min_quorum
        {
            return Err(StdError::generic_err(format!(
<<<<<<< HEAD
                "The required quorum for a proposal cannot be lower than {}% or higher than {}%",
                min_quorum * Decimal::from_ratio(100u8, 1u8),
                max_quorum * Decimal::from_ratio(100u8, 1u8)
=======
                "The required quorum for a proposal cannot be higher than {MAX_PROPOSAL_REQUIRED_THRESHOLD_PERCENTAGE}%"
>>>>>>> 8573d731
            )));
        }

        if !DELAY_INTERVAL.contains(&self.proposal_effective_delay) {
            return Err(StdError::generic_err(format!(
<<<<<<< HEAD
                "The effective delay for a proposal cannot be lower than {} or higher than {}",
                DELAY_INTERVAL.start(),
                DELAY_INTERVAL.end()
=======
                "The effective delay for a proposal cannot be less than {MINIMUM_DELAY} blocks."
>>>>>>> 8573d731
            )));
        }

        if !EXPIRATION_PERIOD_INTERVAL.contains(&self.proposal_expiration_period) {
            return Err(StdError::generic_err(format!(
<<<<<<< HEAD
                "The expiration period for a proposal cannot be lower than {} or higher than {}",
                EXPIRATION_PERIOD_INTERVAL.start(),
                EXPIRATION_PERIOD_INTERVAL.end()
=======
                "The expiration period for a proposal cannot be less than {MINIMUM_EXPIRATION_PERIOD} blocks."
>>>>>>> 8573d731
            )));
        }

        if !VOTING_PERIOD_INTERVAL.contains(&self.proposal_voting_period) {
            return Err(StdError::generic_err(format!(
                "The voting period for a proposal should be more than {} or less than {} blocks.",
                VOTING_PERIOD_INTERVAL.start(),
                VOTING_PERIOD_INTERVAL.end()
            )));
        }

        if !DEPOSIT_INTERVAL.contains(&self.proposal_required_deposit.u128()) {
            return Err(StdError::generic_err(format!(
                "The required deposit for a proposal cannot be lower than {} or higher than {}",
                DEPOSIT_INTERVAL.start(),
                DEPOSIT_INTERVAL.end()
            )));
        }

        if self.voting_escrow_delegator_addr.is_some() && self.vxastro_token_addr.is_none() {
            return Err(StdError::generic_err(
                "The Voting Escrow contract should be specified to use the Voting Escrow Delegator contract."
            ));
        }

        Ok(())
    }
}

<<<<<<< HEAD
/// This structure stores the params used when updating the main Assembly contract params.
#[cw_serde]
pub struct UpdateConfig {
    /// xASTRO token address
    pub xastro_token_addr: Option<String>,
    /// vxASTRO token address
    pub vxastro_token_addr: Option<String>,
    /// Voting Escrow delegator address
    pub voting_escrow_delegator_addr: Option<String>,
=======
/// This structure sotres the params used when updating the main Assembly contract params.
#[cw_serde]
pub struct UpdateConfig {
>>>>>>> 8573d731
    /// Astroport IBC controller contract
    pub ibc_controller: Option<String>,
    /// Builder unlock contract address
    pub builder_unlock_addr: Option<String>,
    /// Proposal voting period
    pub proposal_voting_period: Option<u64>,
    /// Proposal effective delay
    pub proposal_effective_delay: Option<u64>,
    /// Proposal expiration period
    pub proposal_expiration_period: Option<u64>,
    /// Proposal required deposit
    pub proposal_required_deposit: Option<u128>,
    /// Proposal required quorum
    pub proposal_required_quorum: Option<String>,
    /// Proposal required threshold
    pub proposal_required_threshold: Option<String>,
    /// Links to remove from whitelist
    pub whitelist_remove: Option<Vec<String>>,
    /// Links to add to whitelist
    pub whitelist_add: Option<Vec<String>>,
}

/// This structure stores data for a proposal.
#[cw_serde]
pub struct Proposal {
    /// Unique proposal ID
    pub proposal_id: Uint64,
    /// The address of the proposal submitter
    pub submitter: Addr,
    /// Status of the proposal
    pub status: ProposalStatus,
    /// `For` power of proposal
    pub for_power: Uint128,
    /// `Against` power of proposal
    pub against_power: Uint128,
    /// `For` votes for the proposal
    pub for_voters: Vec<Addr>,
    /// `Against` votes for the proposal
    pub against_voters: Vec<Addr>,
    /// Start block of proposal
    pub start_block: u64,
    /// Start time of proposal
    pub start_time: u64,
    /// End block of proposal
    pub end_block: u64,
    /// Delayed end block of proposal
    pub delayed_end_block: u64,
    /// Expiration block of proposal
    pub expiration_block: u64,
    /// Proposal title
    pub title: String,
    /// Proposal description
    pub description: String,
    /// Proposal link
    pub link: Option<String>,
    /// Proposal messages
    pub messages: Option<Vec<ProposalMessage>>,
    /// Amount of xASTRO deposited in order to post the proposal
    pub deposit_amount: Uint128,
    /// IBC channel
    pub ibc_channel: Option<String>,
}

/// This structure describes a proposal response.
#[cw_serde]
pub struct ProposalResponse {
    /// Unique proposal ID
    pub proposal_id: Uint64,
    /// The address of the proposal submitter
    pub submitter: Addr,
    /// Status of the proposal
    pub status: ProposalStatus,
    /// `For` power of proposal
    pub for_power: Uint128,
    /// `Against` power of proposal
    pub against_power: Uint128,
    /// Start block of proposal
    pub start_block: u64,
    /// Start time of proposal
    pub start_time: u64,
    /// End block of proposal
    pub end_block: u64,
    /// Delayed end block of proposal
    pub delayed_end_block: u64,
    /// Expiration block of proposal
    pub expiration_block: u64,
    /// Proposal title
    pub title: String,
    /// Proposal description
    pub description: String,
    /// Proposal link
    pub link: Option<String>,
    /// Proposal messages
    pub messages: Option<Vec<CosmosMsg>>,
    /// Amount of xASTRO deposited in order to post the proposal
    pub deposit_amount: Uint128,
    /// IBC channel
    pub ibc_channel: Option<String>,
}

impl Proposal {
    pub fn validate(&self, whitelisted_links: Vec<String>) -> StdResult<()> {
        // Title validation
        if self.title.len() < MIN_TITLE_LENGTH {
            return Err(StdError::generic_err("Title too short!"));
        }
        if self.title.len() > MAX_TITLE_LENGTH {
            return Err(StdError::generic_err("Title too long!"));
        }
        if !self.title.chars().all(|c| {
            c.is_ascii_alphanumeric() || c.is_ascii_whitespace() || SAFE_TEXT_CHARS.contains(c)
        }) {
            return Err(StdError::generic_err(
                "Title is not in alphanumeric format!",
            ));
        }

        // Description validation
        if self.description.len() < MIN_DESC_LENGTH {
            return Err(StdError::generic_err("Description too short!"));
        }
        if self.description.len() > MAX_DESC_LENGTH {
            return Err(StdError::generic_err("Description too long!"));
        }
        if !self.description.chars().all(|c| {
            c.is_ascii_alphanumeric() || c.is_ascii_whitespace() || SAFE_TEXT_CHARS.contains(c)
        }) {
            return Err(StdError::generic_err(
                "Description is not in alphanumeric format",
            ));
        }

        // Link validation
        if let Some(link) = &self.link {
            if link.len() < MIN_LINK_LENGTH {
                return Err(StdError::generic_err("Link too short!"));
            }
            if link.len() > MAX_LINK_LENGTH {
                return Err(StdError::generic_err("Link too long!"));
            }
            if !whitelisted_links.iter().any(|wl| link.starts_with(wl)) {
                return Err(StdError::generic_err("Link is not whitelisted!"));
            }
            if !is_safe_link(link) {
                return Err(StdError::generic_err(
                    "Link is not properly formatted or contains unsafe characters!",
                ));
            }
        }

        Ok(())
    }
}

/// This enum describes available statuses/states for a Proposal.
#[cw_serde]
pub enum ProposalStatus {
    Active,
    Passed,
    Rejected,
    InProgress,
    Failed,
    Executed,
    Expired,
}

impl Display for ProposalStatus {
    fn fmt(&self, fmt: &mut Formatter) -> Result {
        match self {
            ProposalStatus::Active {} => fmt.write_str("active"),
            ProposalStatus::Passed {} => fmt.write_str("passed"),
            ProposalStatus::Rejected {} => fmt.write_str("rejected"),
            ProposalStatus::InProgress => fmt.write_str("in_progress"),
            ProposalStatus::Failed => fmt.write_str("failed"),
            ProposalStatus::Executed {} => fmt.write_str("executed"),
            ProposalStatus::Expired {} => fmt.write_str("expired"),
        }
    }
}

<<<<<<< HEAD
/// This structure describes a proposal message.
#[cw_serde]
pub struct ProposalMessage {
    /// Order of execution of the message
    pub order: Uint64,
    /// Execution message
    pub msg: CosmosMsg,
}

=======
>>>>>>> 8573d731
/// This structure describes a proposal vote.
#[cw_serde]
pub struct ProposalVote {
    /// Voted option for the proposal
    pub option: ProposalVoteOption,
    /// Vote power
    pub power: Uint128,
}

/// This enum describes available options for voting on a proposal.
#[cw_serde]
pub enum ProposalVoteOption {
    For,
    Against,
}

impl Display for ProposalVoteOption {
    fn fmt(&self, fmt: &mut Formatter) -> Result {
        match self {
            ProposalVoteOption::For {} => fmt.write_str("for"),
            ProposalVoteOption::Against {} => fmt.write_str("against"),
        }
    }
}

/// This structure describes a proposal vote response.
#[cw_serde]
pub struct ProposalVotesResponse {
    /// Proposal identifier
    pub proposal_id: u64,
    /// Total amount of `for` votes for a proposal
    pub for_power: Uint128,
    /// Total amount of `against` votes for a proposal.
    pub against_power: Uint128,
}

/// This structure describes a proposal list response.
#[cw_serde]
pub struct ProposalListResponse {
    /// The amount of proposals returned
    pub proposal_count: Uint64,
    /// The list of proposals that are returned
    pub proposal_list: Vec<ProposalResponse>,
}

pub mod helpers {
    use cosmwasm_std::{StdError, StdResult};

    const SAFE_LINK_CHARS: &str = "-_:/?#@!$&()*+,;=.~[]'%";

    /// Checks if the link is valid. Returns a boolean value.
    pub fn is_safe_link(link: &str) -> bool {
        link.chars()
            .all(|c| c.is_ascii_alphanumeric() || SAFE_LINK_CHARS.contains(c))
    }

    /// Validating the list of links. Returns an error if a list has an invalid link.
    pub fn validate_links(links: &[String]) -> StdResult<()> {
        for link in links {
            if !(is_safe_link(link) && link.contains('.') && link.ends_with('/')) {
                return Err(StdError::generic_err(format!(
                    "Link is not properly formatted or contains unsafe characters: {link}."
                )));
            }
        }

        Ok(())
    }
}<|MERGE_RESOLUTION|>--- conflicted
+++ resolved
@@ -15,8 +15,8 @@
     pub const MINIMUM_PROPOSAL_REQUIRED_QUORUM_PERCENTAGE: &str = "0.01";
     pub const VOTING_PERIOD_INTERVAL: RangeInclusive<u64> = 12342..=7 * 12342;
     // from 0.5 to 1 day in blocks (7 seconds per block)
-    pub const DELAY_INTERVAL: RangeInclusive<u64> = 6171..=12342;
-    pub const EXPIRATION_PERIOD_INTERVAL: RangeInclusive<u64> = 12342..=86_399;
+    pub const DELAY_INTERVAL: RangeInclusive<u64> = 6171..=14400;
+    pub const EXPIRATION_PERIOD_INTERVAL: RangeInclusive<u64> = 12342..=100_800;
     // from 10k to 60k $xASTRO
     pub const DEPOSIT_INTERVAL: RangeInclusive<u128> = 10000000000..=60000000000;
 }
@@ -31,31 +31,12 @@
     pub const MINIMUM_PROPOSAL_REQUIRED_QUORUM_PERCENTAGE: &str = "0.001";
     pub const VOTING_PERIOD_INTERVAL: RangeInclusive<u64> = 200..=7 * 12342;
     // from ~350 sec to 1 day in blocks (7 seconds per block)
-    pub const DELAY_INTERVAL: RangeInclusive<u64> = 50..=12342;
-    pub const EXPIRATION_PERIOD_INTERVAL: RangeInclusive<u64> = 400..=86_399;
+    pub const DELAY_INTERVAL: RangeInclusive<u64> = 50..=14400;
+    pub const EXPIRATION_PERIOD_INTERVAL: RangeInclusive<u64> = 400..=100_800;
     // from 0.001 to 60k $xASTRO
     pub const DEPOSIT_INTERVAL: RangeInclusive<u128> = 1000..=60000000000;
 }
 
-<<<<<<< HEAD
-=======
-#[cfg(not(feature = "testnet"))]
-mod proposal_constants {
-    pub const MINIMUM_PROPOSAL_REQUIRED_THRESHOLD_PERCENTAGE: u64 = 33;
-    pub const MAX_PROPOSAL_REQUIRED_THRESHOLD_PERCENTAGE: u64 = 100;
-    pub const MINIMUM_DELAY: u64 = 14_400;
-    pub const MINIMUM_EXPIRATION_PERIOD: u64 = 100_800;
-}
-
-#[cfg(feature = "testnet")]
-mod proposal_constants {
-    pub const MINIMUM_PROPOSAL_REQUIRED_THRESHOLD_PERCENTAGE: u64 = 33;
-    pub const MAX_PROPOSAL_REQUIRED_THRESHOLD_PERCENTAGE: u64 = 100;
-    pub const MINIMUM_DELAY: u64 = 50;
-    pub const MINIMUM_EXPIRATION_PERIOD: u64 = 400;
-}
-
->>>>>>> 8573d731
 pub use proposal_constants::*;
 
 /// Proposal validation attributes
@@ -76,11 +57,8 @@
     pub xastro_token_addr: String,
     /// Address of vxASTRO token
     pub vxastro_token_addr: Option<String>,
-<<<<<<< HEAD
     /// Voting Escrow delegator address
     pub voting_escrow_delegator_addr: Option<String>,
-=======
->>>>>>> 8573d731
     /// Astroport IBC controller contract
     pub ibc_controller: Option<String>,
     /// Address of the builder unlock contract
@@ -138,11 +116,7 @@
     /// Update parameters in the Assembly contract
     /// ## Executor
     /// Only the Assembly contract is allowed to update its own parameters
-<<<<<<< HEAD
     UpdateConfig(Box<UpdateConfig>),
-=======
-    UpdateConfig(UpdateConfig),
->>>>>>> 8573d731
     /// Update proposal status InProgress -> Executed or Failed.
     /// ## Executor
     /// Only the IBC controller contract is allowed to call this method.
@@ -180,11 +154,7 @@
         limit: Option<u32>,
     },
     /// Return information about a specific proposal
-<<<<<<< HEAD
-    #[returns(ProposalResponse)]
-=======
     #[returns(Proposal)]
->>>>>>> 8573d731
     Proposal { proposal_id: u64 },
     /// Return information about the votes cast on a specific proposal
     #[returns(ProposalVotesResponse)]
@@ -205,11 +175,7 @@
         title: String,
         description: String,
         link: Option<String>,
-<<<<<<< HEAD
-        messages: Option<Vec<ProposalMessage>>,
-=======
         messages: Option<Vec<CosmosMsg>>,
->>>>>>> 8573d731
         /// If proposal should be executed on a remote chain this field should specify governance channel
         ibc_channel: Option<String>,
     },
@@ -222,11 +188,8 @@
     pub xastro_token_addr: Addr,
     /// vxASTRO token address
     pub vxastro_token_addr: Option<Addr>,
-<<<<<<< HEAD
     /// Voting Escrow delegator address
     pub voting_escrow_delegator_addr: Option<Addr>,
-=======
->>>>>>> 8573d731
     /// Astroport IBC controller contract
     pub ibc_controller: Option<Addr>,
     /// Builder unlock contract address
@@ -264,37 +227,25 @@
         if self.proposal_required_quorum > max_quorum || self.proposal_required_quorum < min_quorum
         {
             return Err(StdError::generic_err(format!(
-<<<<<<< HEAD
                 "The required quorum for a proposal cannot be lower than {}% or higher than {}%",
                 min_quorum * Decimal::from_ratio(100u8, 1u8),
                 max_quorum * Decimal::from_ratio(100u8, 1u8)
-=======
-                "The required quorum for a proposal cannot be higher than {MAX_PROPOSAL_REQUIRED_THRESHOLD_PERCENTAGE}%"
->>>>>>> 8573d731
             )));
         }
 
         if !DELAY_INTERVAL.contains(&self.proposal_effective_delay) {
             return Err(StdError::generic_err(format!(
-<<<<<<< HEAD
                 "The effective delay for a proposal cannot be lower than {} or higher than {}",
                 DELAY_INTERVAL.start(),
                 DELAY_INTERVAL.end()
-=======
-                "The effective delay for a proposal cannot be less than {MINIMUM_DELAY} blocks."
->>>>>>> 8573d731
             )));
         }
 
         if !EXPIRATION_PERIOD_INTERVAL.contains(&self.proposal_expiration_period) {
             return Err(StdError::generic_err(format!(
-<<<<<<< HEAD
                 "The expiration period for a proposal cannot be lower than {} or higher than {}",
                 EXPIRATION_PERIOD_INTERVAL.start(),
                 EXPIRATION_PERIOD_INTERVAL.end()
-=======
-                "The expiration period for a proposal cannot be less than {MINIMUM_EXPIRATION_PERIOD} blocks."
->>>>>>> 8573d731
             )));
         }
 
@@ -324,7 +275,6 @@
     }
 }
 
-<<<<<<< HEAD
 /// This structure stores the params used when updating the main Assembly contract params.
 #[cw_serde]
 pub struct UpdateConfig {
@@ -334,11 +284,6 @@
     pub vxastro_token_addr: Option<String>,
     /// Voting Escrow delegator address
     pub voting_escrow_delegator_addr: Option<String>,
-=======
-/// This structure sotres the params used when updating the main Assembly contract params.
-#[cw_serde]
-pub struct UpdateConfig {
->>>>>>> 8573d731
     /// Astroport IBC controller contract
     pub ibc_controller: Option<String>,
     /// Builder unlock contract address
@@ -395,43 +340,6 @@
     /// Proposal link
     pub link: Option<String>,
     /// Proposal messages
-    pub messages: Option<Vec<ProposalMessage>>,
-    /// Amount of xASTRO deposited in order to post the proposal
-    pub deposit_amount: Uint128,
-    /// IBC channel
-    pub ibc_channel: Option<String>,
-}
-
-/// This structure describes a proposal response.
-#[cw_serde]
-pub struct ProposalResponse {
-    /// Unique proposal ID
-    pub proposal_id: Uint64,
-    /// The address of the proposal submitter
-    pub submitter: Addr,
-    /// Status of the proposal
-    pub status: ProposalStatus,
-    /// `For` power of proposal
-    pub for_power: Uint128,
-    /// `Against` power of proposal
-    pub against_power: Uint128,
-    /// Start block of proposal
-    pub start_block: u64,
-    /// Start time of proposal
-    pub start_time: u64,
-    /// End block of proposal
-    pub end_block: u64,
-    /// Delayed end block of proposal
-    pub delayed_end_block: u64,
-    /// Expiration block of proposal
-    pub expiration_block: u64,
-    /// Proposal title
-    pub title: String,
-    /// Proposal description
-    pub description: String,
-    /// Proposal link
-    pub link: Option<String>,
-    /// Proposal messages
     pub messages: Option<Vec<CosmosMsg>>,
     /// Amount of xASTRO deposited in order to post the proposal
     pub deposit_amount: Uint128,
@@ -519,18 +427,6 @@
     }
 }
 
-<<<<<<< HEAD
-/// This structure describes a proposal message.
-#[cw_serde]
-pub struct ProposalMessage {
-    /// Order of execution of the message
-    pub order: Uint64,
-    /// Execution message
-    pub msg: CosmosMsg,
-}
-
-=======
->>>>>>> 8573d731
 /// This structure describes a proposal vote.
 #[cw_serde]
 pub struct ProposalVote {
@@ -573,7 +469,7 @@
     /// The amount of proposals returned
     pub proposal_count: Uint64,
     /// The list of proposals that are returned
-    pub proposal_list: Vec<ProposalResponse>,
+    pub proposal_list: Vec<Proposal>,
 }
 
 pub mod helpers {
