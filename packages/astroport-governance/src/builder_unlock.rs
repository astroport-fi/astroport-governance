--- conflicted
+++ resolved
@@ -91,13 +91,9 @@
         Receive(Cw20ReceiveMsg),
         /// Withdraw claims withdrawable ASTRO
         Withdraw {},
-<<<<<<< HEAD
         /// TransferOwnership transfers contract ownership
         TransferOwnership { new_owner: Option<String> },
         /// ProposeNewReceiver allows a user to change the receiver address for their ASTRO allocation
-=======
-        /// Allows a user to change the receiver address for their ASTRO allocation
->>>>>>> 60b17cb3
         ProposeNewReceiver { new_receiver: String },
         /// DropNewReceiver allows a user to remove the previously proposed new receiver for their ASTRO allocation
         DropNewReceiver {},
