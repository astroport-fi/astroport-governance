--- conflicted
+++ resolved
@@ -49,28 +49,28 @@
 }
 
 impl AllocationParams {
-    pub fn validate_schedule(
+    pub fn update_schedule(
         &mut self,
         new_schedule: Schedule,
         account: &String,
     ) -> Result<(), StdError> {
         if new_schedule.cliff < self.unlock_schedule.cliff {
             return Err(StdError::generic_err(format!(
-                "A new cliff value should be higher than an old cliff value: {} > {}. Account error: {}",
+                "The new cliff value should be greater than or equal to the old one: {} >= {}. Account error: {}",
                 new_schedule.cliff, self.unlock_schedule.cliff, account
             )));
         }
 
         if new_schedule.start_time < self.unlock_schedule.start_time {
             return Err(StdError::generic_err(format!(
-                "A new start time should be higher than an old start time: {} > {}. Account error: {}",
+                "The new start time should be later than or equal to the old one: {} >= {}. Account error: {}",
                 new_schedule.start_time, self.unlock_schedule.start_time, account
             )));
         }
 
         if new_schedule.duration < self.unlock_schedule.duration {
             return Err(StdError::generic_err(format!(
-                "A new duration value should be higher than an old duration value: {} > {}. Account error: {}",
+                "The new duration value should be greater than or equal to the old one: {} >= {}. Account error: {}",
                 new_schedule.duration, self.unlock_schedule.duration, account
             )));
         }
@@ -148,15 +148,10 @@
         ClaimOwnership {},
         /// Update parameters in the contract configuration
         UpdateConfig { new_max_allocations_amount: Uint128 },
-<<<<<<< HEAD
         /// Update a schedule of allocation for specified accounts
         UpdateUnlockSchedules {
             new_unlock_schedules: Vec<(String, Schedule)>,
         },
-=======
-        /// Update a schedule cliff of allocation for specified accounts
-        IncreaseCliff { new_cliffs: Vec<(String, u64)> },
->>>>>>> 7eb4c43b
     }
 
     /// This enum describes receive msg templates.
