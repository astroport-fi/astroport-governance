--- conflicted
+++ resolved
@@ -65,36 +65,6 @@
     }
 }
 
-<<<<<<< HEAD
-/// # Description
-=======
-pub trait CheckedMultiplyRatio {
-    fn checked_multiply_ratio<A: Into<u128>, B: Into<u128>>(
-        &self,
-        numerator: A,
-        denominator: B,
-    ) -> StdResult<Uint128>;
-}
-
-impl CheckedMultiplyRatio for Uint128 {
-    fn checked_multiply_ratio<A: Into<u128>, B: Into<u128>>(
-        &self,
-        numerator: A,
-        denominator: B,
-    ) -> StdResult<Uint128> {
-        let numerator: u128 = numerator.into();
-        let denominator: u128 = denominator.into();
-        if denominator == 0 {
-            Err(StdError::generic_err("Division by zero"))
-        } else {
-            (self.full_mul(numerator) / Uint256::from(denominator))
-                .try_into()
-                .map_err(Into::into)
-        }
-    }
-}
-
->>>>>>> 6cb3becc
 /// Main function used to calculate a user's voting power at a specific period as: previous_power - slope*(x - previous_x).
 pub fn calc_voting_power(
     slope: Uint128,
