--- conflicted
+++ resolved
@@ -9,16 +9,11 @@
 /// The constant describes the maximum number of accounts for claim.
 pub const CLAIM_LIMIT: u64 = 10;
 
-<<<<<<< HEAD
-/// Calculates how many periods are within specified time. Time should be in seconds.
-pub fn get_period(time: u64) -> u64 {
-    time / WEEK
-=======
 /// Feb 28 2022 00:00 UTC, Monday
 pub const EPOCH_START: u64 = 1646006400;
 
 /// # Description
-/// Calculates period number. Time should have timestamp format.
+/// Calculates the period number. Time should be formatted as a timestamp.
 pub fn get_period(time: u64) -> StdResult<u64> {
     if time < EPOCH_START {
         Err(StdError::generic_err("Invalid time"))
@@ -28,8 +23,7 @@
 }
 
 /// # Description
-/// Calculates how many periods are within specified time interval. Time should be in seconds.
+/// Calculates how many periods are in the specified time interval. The time should be in seconds.
 pub fn get_periods_count(interval: u64) -> u64 {
     interval / WEEK
->>>>>>> b531dd45
 }